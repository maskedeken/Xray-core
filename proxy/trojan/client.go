package trojan

import (
	"context"
	"time"

	"github.com/xtls/xray-core/common"
	"github.com/xtls/xray-core/common/buf"
	"github.com/xtls/xray-core/common/errors"
	"github.com/xtls/xray-core/common/net"
	"github.com/xtls/xray-core/common/protocol"
	"github.com/xtls/xray-core/common/retry"
	"github.com/xtls/xray-core/common/session"
	"github.com/xtls/xray-core/common/signal"
	"github.com/xtls/xray-core/common/task"
	core "github.com/xtls/xray-core/core"
	"github.com/xtls/xray-core/features/policy"
	"github.com/xtls/xray-core/transport"
	"github.com/xtls/xray-core/transport/internet"
	"github.com/xtls/xray-core/transport/internet/stat"
)

// Client is a inbound handler for trojan protocol
type Client struct {
	serverPicker  protocol.ServerPicker
	policyManager policy.Manager
}

// NewClient create a new trojan client.
func NewClient(ctx context.Context, config *ClientConfig) (*Client, error) {
	serverList := protocol.NewServerList()
	for _, rec := range config.Server {
		s, err := protocol.NewServerSpecFromPB(rec)
		if err != nil {
			return nil, errors.New("failed to parse server spec").Base(err)
		}
		serverList.AddServer(s)
	}
	if serverList.Size() == 0 {
		return nil, errors.New("0 server")
	}

	v := core.MustFromContext(ctx)
	client := &Client{
		serverPicker:  protocol.NewRoundRobinServerPicker(serverList),
		policyManager: v.GetFeature(policy.ManagerType()).(policy.Manager),
	}
	return client, nil
}

// Process implements OutboundHandler.Process().
func (c *Client) Process(ctx context.Context, link *transport.Link, dialer internet.Dialer) error {
	outbounds := session.OutboundsFromContext(ctx)
	ob := outbounds[len(outbounds)-1]
	if !ob.Target.IsValid() {
		return errors.New("target not specified")
	}
	ob.Name = "trojan"
	ob.CanSpliceCopy = 3
	destination := ob.Target
	network := destination.Network

	var server *protocol.ServerSpec
	var conn stat.Connection

	err := retry.ExponentialBackoff(5, 100).On(func() error {
		server = c.serverPicker.PickServer()
		rawConn, err := dialer.Dial(ctx, server.Destination())
		if err != nil {
			return err
		}

		conn = rawConn
		return nil
	})
	if err != nil {
		return errors.New("failed to find an available destination").AtWarning().Base(err)
	}
	errors.LogInfo(ctx, "tunneling request to ", destination, " via ", server.Destination().NetAddr())

	defer conn.Close()

	user := server.PickUser()
	account, ok := user.Account.(*MemoryAccount)
	if !ok {
		return errors.New("user account is not valid")
	}

	var newCtx context.Context
	var newCancel context.CancelFunc
	if session.TimeoutOnlyFromContext(ctx) {
		newCtx, newCancel = context.WithCancel(context.Background())
	}

	sessionPolicy := c.policyManager.ForLevel(user.Level)
	ctx, cancel := context.WithCancel(ctx)
	timer := signal.CancelAfterInactivity(ctx, func() {
		cancel()
		if newCancel != nil {
			newCancel()
		}
	}, sessionPolicy.Timeouts.ConnectionIdle)

	postRequest := func() error {
		defer timer.SetTimeout(sessionPolicy.Timeouts.DownlinkOnly)

		bufferWriter := buf.NewBufferedWriter(buf.NewWriter(conn))

		connWriter := &ConnWriter{
			Writer:  bufferWriter,
			Target:  destination,
			Account: account,
		}

		var bodyWriter buf.Writer
		if destination.Network == net.Network_UDP {
			bodyWriter = &PacketWriter{Writer: connWriter, Target: destination}
		} else {
			bodyWriter = connWriter
		}

		// write some request payload to buffer
<<<<<<< HEAD
		err = buf.CopyOnceTimeout(link.Reader, bodyWriter, time.Millisecond*100)
		switch err {
		case buf.ErrNotTimeoutReader, buf.ErrReadTimeout:
			// Send header if not sent yet
			if _, err = connWriter.Write([]byte{}); err != nil {
				return err.(*errors.Error).AtWarning()
			}
		case nil:
		default:
			return newError("failed to write A request payload").Base(err).AtWarning()
=======
		if err = buf.CopyOnceTimeout(link.Reader, bodyWriter, time.Millisecond*100); err != nil && err != buf.ErrNotTimeoutReader && err != buf.ErrReadTimeout {
			return errors.New("failed to write A request payload").Base(err).AtWarning()
>>>>>>> 558cfcc5
		}

		// Flush; bufferWriter.WriteMultiBuffer now is bufferWriter.writer.WriteMultiBuffer
		if err = bufferWriter.SetBuffered(false); err != nil {
			return errors.New("failed to flush payload").Base(err).AtWarning()
		}

		if err = buf.Copy(link.Reader, bodyWriter, buf.UpdateActivity(timer)); err != nil {
			return errors.New("failed to transfer request payload").Base(err).AtInfo()
		}

		return nil
	}

	getResponse := func() error {
		defer timer.SetTimeout(sessionPolicy.Timeouts.UplinkOnly)

		var reader buf.Reader
		if network == net.Network_UDP {
			reader = &PacketReader{
				Reader: conn,
			}
		} else {
			reader = buf.NewReader(conn)
		}
		return buf.Copy(reader, link.Writer, buf.UpdateActivity(timer))
	}

	if newCtx != nil {
		ctx = newCtx
	}

	responseDoneAndCloseWriter := task.OnSuccess(getResponse, task.Close(link.Writer))
	if err := task.Run(ctx, postRequest, responseDoneAndCloseWriter); err != nil {
		return errors.New("connection ends").Base(err)
	}

	return nil
}

func init() {
	common.Must(common.RegisterConfig((*ClientConfig)(nil), func(ctx context.Context, config interface{}) (interface{}, error) {
		return NewClient(ctx, config.(*ClientConfig))
	}))
}<|MERGE_RESOLUTION|>--- conflicted
+++ resolved
@@ -120,7 +120,6 @@
 		}
 
 		// write some request payload to buffer
-<<<<<<< HEAD
 		err = buf.CopyOnceTimeout(link.Reader, bodyWriter, time.Millisecond*100)
 		switch err {
 		case buf.ErrNotTimeoutReader, buf.ErrReadTimeout:
@@ -130,11 +129,7 @@
 			}
 		case nil:
 		default:
-			return newError("failed to write A request payload").Base(err).AtWarning()
-=======
-		if err = buf.CopyOnceTimeout(link.Reader, bodyWriter, time.Millisecond*100); err != nil && err != buf.ErrNotTimeoutReader && err != buf.ErrReadTimeout {
 			return errors.New("failed to write A request payload").Base(err).AtWarning()
->>>>>>> 558cfcc5
 		}
 
 		// Flush; bufferWriter.WriteMultiBuffer now is bufferWriter.writer.WriteMultiBuffer
