--- conflicted
+++ resolved
@@ -168,27 +168,15 @@
 	var command [1]byte
 	var hash [56]byte
 	if _, err := io.ReadFull(c.Reader, hash[:]); err != nil {
-<<<<<<< HEAD
-		return nil, newError("failed to read user hash").Base(err)
+		return nil, errors.New("failed to read user hash").Base(err)
 	}
 
 	if _, err := io.ReadFull(c.Reader, crlf[:]); err != nil {
-		return nil, newError("failed to read crlf").Base(err)
+		return nil, errors.New("failed to read crlf").Base(err)
 	}
 
 	if _, err := io.ReadFull(c.Reader, command[:]); err != nil {
-		return nil, newError("failed to read command").Base(err)
-=======
-		return errors.New("failed to read user hash").Base(err)
-	}
-
-	if _, err := io.ReadFull(c.Reader, crlf[:]); err != nil {
-		return errors.New("failed to read crlf").Base(err)
-	}
-
-	if _, err := io.ReadFull(c.Reader, command[:]); err != nil {
-		return errors.New("failed to read command").Base(err)
->>>>>>> 558cfcc5
+		return nil, errors.New("failed to read command").Base(err)
 	}
 
 	network := net.Network_TCP
@@ -200,20 +188,12 @@
 
 	addr, port, err := addrParser.ReadAddressPort(nil, c.Reader)
 	if err != nil {
-<<<<<<< HEAD
-		return nil, newError("failed to read address and port").Base(err)
-=======
-		return errors.New("failed to read address and port").Base(err)
->>>>>>> 558cfcc5
+		return nil, errors.New("failed to read address and port").Base(err)
 	}
 	c.Target = net.Destination{Network: network, Address: addr, Port: port}
 
 	if _, err := io.ReadFull(c.Reader, crlf[:]); err != nil {
-<<<<<<< HEAD
-		return nil, newError("failed to read crlf").Base(err)
-=======
-		return errors.New("failed to read crlf").Base(err)
->>>>>>> 558cfcc5
+		return nil, errors.New("failed to read crlf").Base(err)
 	}
 
 	c.headerParsed = true
@@ -328,11 +308,11 @@
 func (c *SimpleSocksConn) ParseHeader() error {
 	var command [1]byte
 	if _, err := io.ReadFull(c.ReadWriter, command[:]); err != nil {
-		return newError("failed to read command").Base(err)
+		return errors.New("failed to read command").Base(err)
 	}
 	addr, port, err := addrParser.ReadAddressPort(nil, c.ReadWriter)
 	if err != nil {
-		return newError("failed to read address and port").Base(err)
+		return errors.New("failed to read address and port").Base(err)
 	}
 
 	network := net.Network_TCP
