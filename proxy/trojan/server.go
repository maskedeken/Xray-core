package trojan

import (
	"context"
	"crypto/tls"
	"io"
	"strconv"
	"syscall"
	"time"

	"github.com/xtaci/smux"
	"github.com/xtls/xray-core/common"
	"github.com/xtls/xray-core/common/buf"
	"github.com/xtls/xray-core/common/errors"
	"github.com/xtls/xray-core/common/log"
	"github.com/xtls/xray-core/common/net"
	"github.com/xtls/xray-core/common/platform"
	"github.com/xtls/xray-core/common/protocol"
	udp_proto "github.com/xtls/xray-core/common/protocol/udp"
	"github.com/xtls/xray-core/common/retry"
	"github.com/xtls/xray-core/common/session"
	"github.com/xtls/xray-core/common/signal"
	"github.com/xtls/xray-core/common/task"
	core "github.com/xtls/xray-core/core"
	"github.com/xtls/xray-core/features/policy"
	"github.com/xtls/xray-core/features/routing"
	"github.com/xtls/xray-core/features/stats"
	"github.com/xtls/xray-core/transport/internet"
	"github.com/xtls/xray-core/transport/internet/udp"
	"github.com/xtls/xray-core/transport/internet/xtls"
)

func init() {
	common.Must(common.RegisterConfig((*ServerConfig)(nil), func(ctx context.Context, config interface{}) (interface{}, error) {
		return NewServer(ctx, config.(*ServerConfig))
	}))

	const defaultFlagValue = "NOT_DEFINED_AT_ALL"

	xtlsShow := platform.NewEnvFlag("xray.trojan.xtls.show").GetValue(func() string { return defaultFlagValue })
	if xtlsShow == "true" {
		xtls_show = true
	}
}

// Server is an inbound connection handler that handles messages in trojan protocol.
type Server struct {
	policyManager policy.Manager
	validator     *Validator
	fallbacks     map[string]map[string]*Fallback // or nil
	cone          bool
}

// NewServer creates a new trojan inbound handler.
func NewServer(ctx context.Context, config *ServerConfig) (*Server, error) {
	validator := new(Validator)
	for _, user := range config.Users {
		u, err := user.ToMemoryUser()
		if err != nil {
			return nil, newError("failed to get trojan user").Base(err).AtError()
		}

		if err := validator.Add(u); err != nil {
			return nil, newError("failed to add user").Base(err).AtError()
		}
	}

	v := core.MustFromContext(ctx)
	server := &Server{
		policyManager: v.GetFeature(policy.ManagerType()).(policy.Manager),
		validator:     validator,
		cone:          ctx.Value("cone").(bool),
	}

	if config.Fallbacks != nil {
		server.fallbacks = make(map[string]map[string]*Fallback)
		for _, fb := range config.Fallbacks {
			if server.fallbacks[fb.Alpn] == nil {
				server.fallbacks[fb.Alpn] = make(map[string]*Fallback)
			}
			server.fallbacks[fb.Alpn][fb.Path] = fb
		}
		if server.fallbacks[""] != nil {
			for alpn, pfb := range server.fallbacks {
				if alpn != "" { // && alpn != "h2" {
					for path, fb := range server.fallbacks[""] {
						if pfb[path] == nil {
							pfb[path] = fb
						}
					}
				}
			}
		}
	}

	return server, nil
}

// AddUser implements proxy.UserManager.AddUser().
func (s *Server) AddUser(ctx context.Context, u *protocol.MemoryUser) error {
	return s.validator.Add(u)
}

// RemoveUser implements proxy.UserManager.RemoveUser().
func (s *Server) RemoveUser(ctx context.Context, e string) error {
	return s.validator.Del(e)
}

// Network implements proxy.Inbound.Network().
func (s *Server) Network() []net.Network {
	return []net.Network{net.Network_TCP, net.Network_UNIX}
}

// Process implements proxy.Inbound.Process().
func (s *Server) Process(ctx context.Context, network net.Network, conn internet.Connection, dispatcher routing.Dispatcher) error {
	sid := session.ExportIDToError(ctx)

	iConn := conn
	statConn, ok := iConn.(*internet.StatCouterConnection)
	if ok {
		iConn = statConn.Connection
	}

	sessionPolicy := s.policyManager.ForLevel(0)
	if err := conn.SetReadDeadline(time.Now().Add(sessionPolicy.Timeouts.Handshake)); err != nil {
		return newError("unable to set read deadline").Base(err).AtWarning()
	}

	first := buf.New()
	defer first.Release()

	firstLen, err := first.ReadFrom(conn)
	if err != nil {
		return newError("failed to read first request").Base(err)
	}
	newError("firstLen = ", firstLen).AtInfo().WriteToLog(sid)

	bufferedReader := &buf.BufferedReader{
		Reader: buf.NewReader(conn),
		Buffer: buf.MultiBuffer{first},
	}

	var user *protocol.MemoryUser

	apfb := s.fallbacks
	isfb := apfb != nil

	shouldFallback := false
	if firstLen < 58 || first.Byte(56) != '\r' {
		// invalid protocol
		err = newError("not trojan protocol")
		log.Record(&log.AccessMessage{
			From:   conn.RemoteAddr(),
			To:     "",
			Status: log.AccessRejected,
			Reason: err,
		})

		shouldFallback = true
	} else {
		user = s.validator.Get(hexString(first.BytesTo(56)))
		if user == nil {
			// invalid user, let's fallback
			err = newError("not a valid user")
			log.Record(&log.AccessMessage{
				From:   conn.RemoteAddr(),
				To:     "",
				Status: log.AccessRejected,
				Reason: err,
			})

			shouldFallback = true
		}
	}

	if isfb && shouldFallback {
		return s.fallback(ctx, sid, err, sessionPolicy, conn, iConn, apfb, first, firstLen, bufferedReader)
	} else if shouldFallback {
		return newError("invalid protocol or invalid user")
	}

	clientReader := &ConnReader{Reader: bufferedReader}
	if err := clientReader.ParseHeader(); err != nil {
		log.Record(&log.AccessMessage{
			From:   conn.RemoteAddr(),
			To:     "",
			Status: log.AccessRejected,
			Reason: err,
		})
		return newError("failed to create request from: ", conn.RemoteAddr()).Base(err)
	}

	destination := clientReader.Target
	if err := conn.SetReadDeadline(time.Time{}); err != nil {
		return newError("unable to set read deadline").Base(err).AtWarning()
	}

	inbound := session.InboundFromContext(ctx)
	if inbound == nil {
		panic("no inbound metadata")
	}
	inbound.User = user
	sessionPolicy = s.policyManager.ForLevel(user.Level)

	if destination.Network == net.Network_UDP { // handle udp request
		return s.handleUDPPayload(ctx, &PacketReader{Reader: clientReader}, &PacketWriter{Writer: conn}, dispatcher)
	} else if clientReader.IsMux() { // handle mux request
		return s.handleMuxConnection(ctx, sessionPolicy, &MuxConn{Reader: clientReader, Writer: conn}, dispatcher)
	}

	// handle tcp request
	account, ok := user.Account.(*MemoryAccount)
	if !ok {
		return newError("user account is not valid")
	}

	var rawConn syscall.RawConn

	switch clientReader.Flow {
	case XRO, XRD:
		if account.Flow == clientReader.Flow {
			if destination.Address.Family().IsDomain() && destination.Address.Domain() == muxCoolAddress {
				return newError(clientReader.Flow + " doesn't support Mux").AtWarning()
			}
			if xtlsConn, ok := iConn.(*xtls.Conn); ok {
				xtlsConn.RPRX = true
				xtlsConn.SHOW = xtls_show
				xtlsConn.MARK = "XTLS"
				if clientReader.Flow == XRD {
					xtlsConn.DirectMode = true
					if sc, ok := xtlsConn.Connection.(syscall.Conn); ok {
						rawConn, _ = sc.SyscallConn()
					}
				}
			} else {
				return newError(`failed to use ` + clientReader.Flow + `, maybe "security" is not "xtls"`).AtWarning()
			}
		} else {
			return newError(account.Password + " is not able to use " + clientReader.Flow).AtWarning()
		}
	case "":
	}

	ctx = log.ContextWithAccessMessage(ctx, &log.AccessMessage{
		From:   conn.RemoteAddr(),
		To:     destination,
		Status: log.AccessAccepted,
		Reason: "",
		Email:  user.Email,
	})

	newError("received request for ", destination).WriteToLog(sid)
	return s.handleConnection(ctx, sessionPolicy, destination, clientReader, buf.NewWriter(conn), dispatcher, iConn, rawConn, statConn)
}

func (s *Server) handleMuxConnection(ctx context.Context, sessionPolicy policy.Session, conn io.ReadWriteCloser, dispatcher routing.Dispatcher) error {
	config := smux.DefaultConfig()
	sess, err := smux.Server(conn, config)
	if err != nil {
		newError("cannot create smux session").Base(err).WriteToLog(session.ExportIDToError(ctx))
	}
	defer sess.Close() // nolint: errcheck

	for {
		select {
		case <-ctx.Done():
			return nil
		default:
			stream, err := sess.AcceptStream()
			if err != nil {
				if errors.Cause(err) != io.EOF {
					return newError("unexpected EOF").Base(err)
				}
				return nil
			}

			go func() {
				defer stream.Close() // nolint: errcheck
				sConn := &SimpleSocksConn{ReadWriter: stream}
				if err := sConn.ParseHeader(); err != nil {
					newError("cannot parse simple socks header").Base(err).WriteToLog(session.ExportIDToError(ctx))
					return
				}

				destination := sConn.Target
				if destination.Network == net.Network_UDP {
					s.handleUDPPayload(ctx, &PacketReader{Reader: sConn}, &PacketWriter{Writer: sConn}, dispatcher)
					return
				}

				s.handleConnection(ctx, sessionPolicy, destination, sConn, sConn, dispatcher, nil, nil, nil)
			}()
		}
	}

}

func (s *Server) handleUDPPayload(ctx context.Context, clientReader *PacketReader, clientWriter *PacketWriter, dispatcher routing.Dispatcher) error {
	udpServer := udp.NewDispatcher(dispatcher, func(ctx context.Context, packet *udp_proto.Packet) {
		udpPayload := packet.Payload
		if udpPayload.UDP == nil {
			udpPayload.UDP = &packet.Source
		}
		common.Must(clientWriter.WriteMultiBuffer(buf.MultiBuffer{udpPayload}))
	})

	inbound := session.InboundFromContext(ctx)
	user := inbound.User

	var dest *net.Destination

	for {
		select {
		case <-ctx.Done():
			return nil
		default:
			mb, err := clientReader.ReadMultiBuffer()
			if err != nil {
				if errors.Cause(err) != io.EOF {
					return newError("unexpected EOF").Base(err)
				}
				return nil
			}

			mb2, b := buf.SplitFirst(mb)
			if b == nil {
				continue
			}
			destination := *b.UDP

			currentPacketCtx := ctx
			if inbound.Source.IsValid() {
				currentPacketCtx = log.ContextWithAccessMessage(ctx, &log.AccessMessage{
					From:   inbound.Source,
					To:     destination,
					Status: log.AccessAccepted,
					Reason: "",
					Email:  user.Email,
				})
			}
			newError("tunnelling request to ", destination).WriteToLog(session.ExportIDToError(ctx))

<<<<<<< HEAD
			if !buf.Cone || dest == nil {
=======
			if !s.cone || dest == nil {
>>>>>>> e254424c
				dest = &destination
			}

			udpServer.Dispatch(currentPacketCtx, *dest, b) // first packet
			for _, payload := range mb2 {
				udpServer.Dispatch(currentPacketCtx, *dest, payload)
			}
		}
	}
}

func (s *Server) handleConnection(ctx context.Context, sessionPolicy policy.Session,
	destination net.Destination,
	clientReader buf.Reader,
	clientWriter buf.Writer, dispatcher routing.Dispatcher, iConn internet.Connection, rawConn syscall.RawConn, statConn *internet.StatCouterConnection) error {
	ctx, cancel := context.WithCancel(ctx)
	timer := signal.CancelAfterInactivity(ctx, cancel, sessionPolicy.Timeouts.ConnectionIdle)
	ctx = policy.ContextWithBufferPolicy(ctx, sessionPolicy.Buffer)

	link, err := dispatcher.Dispatch(ctx, destination)
	if err != nil {
		return newError("failed to dispatch request to ", destination).Base(err)
	}

	requestDone := func() error {
		defer timer.SetTimeout(sessionPolicy.Timeouts.DownlinkOnly)

		var err error
		if rawConn != nil {
			var counter stats.Counter
			if statConn != nil {
				counter = statConn.ReadCounter
			}
			err = ReadV(clientReader, link.Writer, timer, iConn.(*xtls.Conn), rawConn, counter, nil)
		} else {
			err = buf.Copy(clientReader, link.Writer, buf.UpdateActivity(timer))
		}
		if err != nil {
			return newError("failed to transfer request").Base(err)
		}
		return nil
	}

	responseDone := func() error {
		defer timer.SetTimeout(sessionPolicy.Timeouts.UplinkOnly)

		if err := buf.Copy(link.Reader, clientWriter, buf.UpdateActivity(timer)); err != nil {
			return newError("failed to write response").Base(err)
		}
		return nil
	}

	var requestDonePost = task.OnSuccess(requestDone, task.Close(link.Writer))
	if err := task.Run(ctx, requestDonePost, responseDone); err != nil {
		common.Must(common.Interrupt(link.Reader))
		common.Must(common.Interrupt(link.Writer))
		return newError("connection ends").Base(err)
	}

	return nil
}

func (s *Server) fallback(ctx context.Context, sid errors.ExportOption, err error, sessionPolicy policy.Session, connection internet.Connection, iConn internet.Connection, apfb map[string]map[string]*Fallback, first *buf.Buffer, firstLen int64, reader buf.Reader) error {
	if err := connection.SetReadDeadline(time.Time{}); err != nil {
		newError("unable to set back read deadline").Base(err).AtWarning().WriteToLog(sid)
	}
	newError("fallback starts").Base(err).AtInfo().WriteToLog(sid)

	alpn := ""
	if len(apfb) > 1 || apfb[""] == nil {
		if tlsConn, ok := iConn.(*tls.Conn); ok {
			alpn = tlsConn.ConnectionState().NegotiatedProtocol
			newError("realAlpn = " + alpn).AtInfo().WriteToLog(sid)
		} else if xtlsConn, ok := iConn.(*xtls.Conn); ok {
			alpn = xtlsConn.ConnectionState().NegotiatedProtocol
			newError("realAlpn = " + alpn).AtInfo().WriteToLog(sid)
		}
		if apfb[alpn] == nil {
			alpn = ""
		}
	}
	pfb := apfb[alpn]
	if pfb == nil {
		return newError(`failed to find the default "alpn" config`).AtWarning()
	}

	path := ""
	if len(pfb) > 1 || pfb[""] == nil {
		if firstLen >= 18 && first.Byte(4) != '*' { // not h2c
			firstBytes := first.Bytes()
			for i := 4; i <= 8; i++ { // 5 -> 9
				if firstBytes[i] == '/' && firstBytes[i-1] == ' ' {
					search := len(firstBytes)
					if search > 64 {
						search = 64 // up to about 60
					}
					for j := i + 1; j < search; j++ {
						k := firstBytes[j]
						if k == '\r' || k == '\n' { // avoid logging \r or \n
							break
						}
						if k == ' ' {
							path = string(firstBytes[i:j])
							newError("realPath = " + path).AtInfo().WriteToLog(sid)
							if pfb[path] == nil {
								path = ""
							}
							break
						}
					}
					break
				}
			}
		}
	}
	fb := pfb[path]
	if fb == nil {
		return newError(`failed to find the default "path" config`).AtWarning()
	}

	ctx, cancel := context.WithCancel(ctx)
	timer := signal.CancelAfterInactivity(ctx, cancel, sessionPolicy.Timeouts.ConnectionIdle)
	ctx = policy.ContextWithBufferPolicy(ctx, sessionPolicy.Buffer)

	var conn net.Conn
	if err := retry.ExponentialBackoff(5, 100).On(func() error {
		var dialer net.Dialer
		conn, err = dialer.DialContext(ctx, fb.Type, fb.Dest)
		if err != nil {
			return err
		}
		return nil
	}); err != nil {
		return newError("failed to dial to " + fb.Dest).Base(err).AtWarning()
	}
	defer conn.Close()

	serverReader := buf.NewReader(conn)
	serverWriter := buf.NewWriter(conn)

	postRequest := func() error {
		defer timer.SetTimeout(sessionPolicy.Timeouts.DownlinkOnly)
		if fb.Xver != 0 {
			remoteAddr, remotePort, err := net.SplitHostPort(connection.RemoteAddr().String())
			if err != nil {
				return err
			}
			localAddr, localPort, err := net.SplitHostPort(connection.LocalAddr().String())
			if err != nil {
				return err
			}
			ipv4 := true
			for i := 0; i < len(remoteAddr); i++ {
				if remoteAddr[i] == ':' {
					ipv4 = false
					break
				}
			}
			pro := buf.New()
			defer pro.Release()
			switch fb.Xver {
			case 1:
				if ipv4 {
					common.Must2(pro.Write([]byte("PROXY TCP4 " + remoteAddr + " " + localAddr + " " + remotePort + " " + localPort + "\r\n")))
				} else {
					common.Must2(pro.Write([]byte("PROXY TCP6 " + remoteAddr + " " + localAddr + " " + remotePort + " " + localPort + "\r\n")))
				}
			case 2:
				common.Must2(pro.Write([]byte("\x0D\x0A\x0D\x0A\x00\x0D\x0A\x51\x55\x49\x54\x0A\x21"))) // signature + v2 + PROXY
				if ipv4 {
					common.Must2(pro.Write([]byte("\x11\x00\x0C"))) // AF_INET + STREAM + 12 bytes
					common.Must2(pro.Write(net.ParseIP(remoteAddr).To4()))
					common.Must2(pro.Write(net.ParseIP(localAddr).To4()))
				} else {
					common.Must2(pro.Write([]byte("\x21\x00\x24"))) // AF_INET6 + STREAM + 36 bytes
					common.Must2(pro.Write(net.ParseIP(remoteAddr).To16()))
					common.Must2(pro.Write(net.ParseIP(localAddr).To16()))
				}
				p1, _ := strconv.ParseUint(remotePort, 10, 16)
				p2, _ := strconv.ParseUint(localPort, 10, 16)
				common.Must2(pro.Write([]byte{byte(p1 >> 8), byte(p1), byte(p2 >> 8), byte(p2)}))
			}
			if err := serverWriter.WriteMultiBuffer(buf.MultiBuffer{pro}); err != nil {
				return newError("failed to set PROXY protocol v", fb.Xver).Base(err).AtWarning()
			}
		}
		if err := buf.Copy(reader, serverWriter, buf.UpdateActivity(timer)); err != nil {
			return newError("failed to fallback request payload").Base(err).AtInfo()
		}
		return nil
	}

	writer := buf.NewWriter(connection)

	getResponse := func() error {
		defer timer.SetTimeout(sessionPolicy.Timeouts.UplinkOnly)
		if err := buf.Copy(serverReader, writer, buf.UpdateActivity(timer)); err != nil {
			return newError("failed to deliver response payload").Base(err).AtInfo()
		}
		return nil
	}

	if err := task.Run(ctx, task.OnSuccess(postRequest, task.Close(serverWriter)), task.OnSuccess(getResponse, task.Close(writer))); err != nil {
		common.Must(common.Interrupt(serverReader))
		common.Must(common.Interrupt(serverWriter))
		return newError("fallback ends").Base(err).AtInfo()
	}

	return nil
}<|MERGE_RESOLUTION|>--- conflicted
+++ resolved
@@ -340,11 +340,7 @@
 			}
 			newError("tunnelling request to ", destination).WriteToLog(session.ExportIDToError(ctx))
 
-<<<<<<< HEAD
-			if !buf.Cone || dest == nil {
-=======
 			if !s.cone || dest == nil {
->>>>>>> e254424c
 				dest = &destination
 			}
 
