--- conflicted
+++ resolved
@@ -173,20 +173,15 @@
 			Reason: err,
 		})
 
-		return s.fallback(ctx, sid, err, sessionPolicy, conn, iConn, napfb, first, firstLen, bufferedReader)
+		return s.fallback(ctx, err, sessionPolicy, conn, iConn, napfb, first, firstLen, bufferedReader)
 	}
 
 	clientReader := &ConnReader{Reader: bufferedReader}
 	if hashPassword, err := clientReader.ParseHeader(); err == nil {
 		user = s.validator.Get(hexString(hashPassword))
 		if user == nil {
-<<<<<<< HEAD
 			// invalid user
-			err = newError("not a valid user")
-=======
-			// invalid user, let's fallback
 			err = errors.New("not a valid user")
->>>>>>> 558cfcc5
 			log.Record(&log.AccessMessage{
 				From:   conn.RemoteAddr(),
 				To:     "",
@@ -194,22 +189,9 @@
 				Reason: err,
 			})
 
-			return newError("invalid protocol or invalid user")
-		}
-<<<<<<< HEAD
+			return errors.New("invalid protocol or invalid user")
+		}
 	} else {
-=======
-	}
-
-	if isfb && shouldFallback {
-		return s.fallback(ctx, err, sessionPolicy, conn, iConn, napfb, first, firstLen, bufferedReader)
-	} else if shouldFallback {
-		return errors.New("invalid protocol or invalid user")
-	}
-
-	clientReader := &ConnReader{Reader: bufferedReader}
-	if err := clientReader.ParseHeader(); err != nil {
->>>>>>> 558cfcc5
 		log.Record(&log.AccessMessage{
 			From:   conn.RemoteAddr(),
 			To:     "",
@@ -252,7 +234,7 @@
 	config := smux.DefaultConfig()
 	sess, err := smux.Server(conn, config)
 	if err != nil {
-		newError("cannot create smux session").Base(err).WriteToLog(session.ExportIDToError(ctx))
+		errors.LogErrorInner(ctx, err, "cannot create smux session")
 	}
 	defer sess.Close() // nolint: errcheck
 
@@ -267,7 +249,7 @@
 			stream, err := sess.AcceptStream()
 			if err != nil {
 				if errors.Cause(err) != io.EOF {
-					return newError("unexpected EOF").Base(err)
+					return errors.New("unexpected EOF").Base(err)
 				}
 				return nil
 			}
@@ -276,7 +258,7 @@
 				defer stream.Close() // nolint: errcheck
 				sConn := &SimpleSocksConn{ReadWriter: stream}
 				if err := sConn.ParseHeader(); err != nil {
-					newError("cannot parse simple socks header").Base(err).WriteToLog(session.ExportIDToError(ctx))
+					errors.LogErrorInner(ctx, err, "cannot parse simple socks header")
 					return
 				}
 
@@ -416,14 +398,14 @@
 		cs := tlsConn.ConnectionState()
 		name = cs.ServerName
 		alpn = cs.NegotiatedProtocol
-		errors.LogInfo(ctx, "realName = " + name)
-		errors.LogInfo(ctx, "realAlpn = " + alpn)
+		errors.LogInfo(ctx, "realName = "+name)
+		errors.LogInfo(ctx, "realAlpn = "+alpn)
 	} else if realityConn, ok := iConn.(*reality.Conn); ok {
 		cs := realityConn.ConnectionState()
 		name = cs.ServerName
 		alpn = cs.NegotiatedProtocol
-		errors.LogInfo(ctx, "realName = " + name)
-		errors.LogInfo(ctx, "realAlpn = " + alpn)
+		errors.LogInfo(ctx, "realName = "+name)
+		errors.LogInfo(ctx, "realAlpn = "+alpn)
 	}
 	name = strings.ToLower(name)
 	alpn = strings.ToLower(alpn)
@@ -473,7 +455,7 @@
 						}
 						if k == '?' || k == ' ' {
 							path = string(firstBytes[i:j])
-							errors.LogInfo(ctx, "realPath = " + path)
+							errors.LogInfo(ctx, "realPath = "+path)
 							if pfb[path] == nil {
 								path = ""
 							}
