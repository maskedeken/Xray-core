--- conflicted
+++ resolved
@@ -325,13 +325,8 @@
 			})
 			newError("tunnelling request to ", p.Target).WriteToLog(session.ExportIDToError(ctx))
 
-<<<<<<< HEAD
-			if dest.Network == 0 {
-				dest = p.Target // JUST FOLLOW THE FIRST PACKET
-=======
 			if !buf.Cone || dest == nil {
 				dest = &p.Target
->>>>>>> 8fc2d3b6
 			}
 
 			for _, b := range p.Buffer {
