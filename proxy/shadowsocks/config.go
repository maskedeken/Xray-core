--- conflicted
+++ resolved
@@ -62,17 +62,10 @@
 	return ChaChaPoly1305
 }
 
-<<<<<<< HEAD
-func createXChacha20Poly1305(key []byte) cipher.AEAD {
-	xchacha20, err := chacha20poly1305.NewX(key)
-	common.Must(err)
-	return xchacha20
-=======
 func createXChaCha20Poly1305(key []byte) cipher.AEAD {
 	XChaChaPoly1305, err := chacha20poly1305.NewX(key)
 	common.Must(err)
 	return XChaChaPoly1305
->>>>>>> 4fc284a8
 }
 
 func (a *Account) getCipher() (Cipher, error) {
@@ -99,11 +92,7 @@
 		return &AEADCipher{
 			KeyBytes:        32,
 			IVBytes:         32,
-<<<<<<< HEAD
-			AEADAuthCreator: createXChacha20Poly1305,
-=======
 			AEADAuthCreator: createXChaCha20Poly1305,
->>>>>>> 4fc284a8
 		}, nil
 	case CipherType_NONE:
 		return NoneCipher{}, nil
