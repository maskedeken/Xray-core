package shadowsocks

import (
	"bytes"
	"crypto/aes"
	"crypto/cipher"
	"crypto/md5"
	"crypto/rc4"
	"crypto/sha1"
	"io"
	"reflect"
	"strconv"

	"golang.org/x/crypto/chacha20poly1305"
	"golang.org/x/crypto/hkdf"

	"github.com/xtls/xray-core/common"
	"github.com/xtls/xray-core/common/buf"
	"github.com/xtls/xray-core/common/crypto"
	"github.com/xtls/xray-core/common/protocol"
)

// MemoryAccount is an account type converted from Account.
type MemoryAccount struct {
	Cipher Cipher
	Key    []byte
}

// Equals implements protocol.Account.Equals().
func (a *MemoryAccount) Equals(another protocol.Account) bool {
	if account, ok := another.(*MemoryAccount); ok {
		return bytes.Equal(a.Key, account.Key)
	}
	return false
}

func (a *MemoryAccount) GetCipherName() string {
	switch a.Cipher.(type) {
	case *AEADCipher:
		switch reflect.ValueOf(a.Cipher.(*AEADCipher).AEADAuthCreator).Pointer() {
		case reflect.ValueOf(createAesGcm).Pointer():
			keyBytes := a.Cipher.(*AEADCipher).KeyBytes
			return "AES_" + strconv.FormatInt(int64(keyBytes*8), 10) + "_GCM"
		case reflect.ValueOf(createChaCha20Poly1305).Pointer():
			return "CHACHA20_POLY1305"
		}
	case *NoneCipher:
		return "NONE"
	}

	return ""
}

func createAesGcm(key []byte) cipher.AEAD {
	block, err := aes.NewCipher(key)
	common.Must(err)
	gcm, err := cipher.NewGCM(block)
	common.Must(err)
	return gcm
}

func createChaCha20Poly1305(key []byte) cipher.AEAD {
	ChaChaPoly1305, err := chacha20poly1305.New(key)
	common.Must(err)
	return ChaChaPoly1305
}

func createXChacha20Poly1305(key []byte) cipher.AEAD {
	xchacha20, err := chacha20poly1305.NewX(key)
	common.Must(err)
	return xchacha20
}

func (a *Account) getCipher() (Cipher, error) {
	switch a.CipherType {
<<<<<<< HEAD
	case CipherType_RC4_MD5_6:
		return &rc4Md5{IVBytes: 6}, nil
	case CipherType_RC4_MD5:
		return &rc4Md5{IVBytes: 16}, nil
	case CipherType_AES_128_CFB:
		return &AesCfb{KeyBytes: 16}, nil
	case CipherType_AES_256_CFB:
		return &AesCfb{KeyBytes: 32}, nil
	case CipherType_CHACHA20:
		return &ChaCha20{IVBytes: 8}, nil
	case CipherType_CHACHA20_IETF:
		return &ChaCha20{IVBytes: 12}, nil
=======
>>>>>>> a149c78a
	case CipherType_AES_128_GCM:
		return &AEADCipher{
			KeyBytes:        16,
			IVBytes:         16,
			AEADAuthCreator: createAesGcm,
		}, nil
	case CipherType_AES_256_GCM:
		return &AEADCipher{
			KeyBytes:        32,
			IVBytes:         32,
			AEADAuthCreator: createAesGcm,
		}, nil
	case CipherType_CHACHA20_POLY1305:
		return &AEADCipher{
			KeyBytes:        32,
			IVBytes:         32,
			AEADAuthCreator: createChaCha20Poly1305,
		}, nil
	case CipherType_XCHACHA20_POLY1305:
		return &AEADCipher{
			KeyBytes:        32,
			IVBytes:         32,
			AEADAuthCreator: createXChacha20Poly1305,
		}, nil
	case CipherType_NONE:
		return NoneCipher{}, nil
	default:
		return nil, newError("Unsupported cipher.")
	}
}

// AsAccount implements protocol.AsAccount.
func (a *Account) AsAccount() (protocol.Account, error) {
	Cipher, err := a.getCipher()
	if err != nil {
		return nil, newError("failed to get cipher").Base(err)
	}
	return &MemoryAccount{
		Cipher: Cipher,
		Key:    passwordToCipherKey([]byte(a.Password), Cipher.KeySize()),
	}, nil
}

// Cipher is an interface for all Shadowsocks ciphers.
type Cipher interface {
	KeySize() int32
	IVSize() int32
	NewEncryptionWriter(key []byte, iv []byte, writer io.Writer) (buf.Writer, error)
	NewDecryptionReader(key []byte, iv []byte, reader io.Reader) (buf.Reader, error)
	IsAEAD() bool
	EncodePacket(key []byte, b *buf.Buffer) error
	DecodePacket(key []byte, b *buf.Buffer) error
}

<<<<<<< HEAD
type rc4Md5 struct {
	IVBytes int32
}

func (*rc4Md5) IsAEAD() bool {
	return false
}

func (*rc4Md5) KeySize() int32 {
	return 16
}

func (v *rc4Md5) IVSize() int32 {
	return v.IVBytes
}

func (v *rc4Md5) NewEncryptionWriter(key []byte, iv []byte, writer io.Writer) (buf.Writer, error) {
	stream := v.encrypter(key, iv)
	return &buf.SequentialWriter{Writer: crypto.NewCryptionWriter(stream, writer)}, nil
}

func (v *rc4Md5) NewDecryptionReader(key []byte, iv []byte, reader io.Reader) (buf.Reader, error) {
	stream := v.encrypter(key, iv)
	return &buf.SingleReader{
		Reader: crypto.NewCryptionReader(stream, reader),
	}, nil
}

func (v *rc4Md5) EncodePacket(key []byte, b *buf.Buffer) error {
	iv := b.BytesTo(v.IVSize())
	stream := v.encrypter(key, iv)
	stream.XORKeyStream(b.BytesFrom(v.IVSize()), b.BytesFrom(v.IVSize()))
	return nil
}

func (v *rc4Md5) DecodePacket(key []byte, b *buf.Buffer) error {
	if b.Len() <= v.IVSize() {
		return newError("insufficient data: ", b.Len())
	}
	iv := b.BytesTo(v.IVSize())
	stream := v.encrypter(key, iv)
	stream.XORKeyStream(b.BytesFrom(v.IVSize()), b.BytesFrom(v.IVSize()))
	b.Advance(v.IVSize())
	return nil
}

func (v *rc4Md5) encrypter(key []byte, iv []byte) cipher.Stream {
	h := md5.New()
	h.Write(key)
	h.Write(iv)
	rc4key := h.Sum(nil)
	c, _ := rc4.NewCipher(rc4key)
	return c
}

// AesCfb represents all AES-CFB ciphers.
type AesCfb struct {
	KeyBytes int32
}

func (*AesCfb) IsAEAD() bool {
	return false
}

func (v *AesCfb) KeySize() int32 {
	return v.KeyBytes
}

func (v *AesCfb) IVSize() int32 {
	return 16
}

func (v *AesCfb) NewEncryptionWriter(key []byte, iv []byte, writer io.Writer) (buf.Writer, error) {
	stream := crypto.NewAesEncryptionStream(key, iv)
	return &buf.SequentialWriter{Writer: crypto.NewCryptionWriter(stream, writer)}, nil
}

func (v *AesCfb) NewDecryptionReader(key []byte, iv []byte, reader io.Reader) (buf.Reader, error) {
	stream := crypto.NewAesDecryptionStream(key, iv)
	return &buf.SingleReader{
		Reader: crypto.NewCryptionReader(stream, reader),
	}, nil
}

func (v *AesCfb) EncodePacket(key []byte, b *buf.Buffer) error {
	iv := b.BytesTo(v.IVSize())
	stream := crypto.NewAesEncryptionStream(key, iv)
	stream.XORKeyStream(b.BytesFrom(v.IVSize()), b.BytesFrom(v.IVSize()))
	return nil
}

func (v *AesCfb) DecodePacket(key []byte, b *buf.Buffer) error {
	if b.Len() <= v.IVSize() {
		return newError("insufficient data: ", b.Len())
	}
	iv := b.BytesTo(v.IVSize())
	stream := crypto.NewAesDecryptionStream(key, iv)
	stream.XORKeyStream(b.BytesFrom(v.IVSize()), b.BytesFrom(v.IVSize()))
	b.Advance(v.IVSize())
	return nil
}

=======
>>>>>>> a149c78a
type AEADCipher struct {
	KeyBytes        int32
	IVBytes         int32
	AEADAuthCreator func(key []byte) cipher.AEAD
}

func (*AEADCipher) IsAEAD() bool {
	return true
}

func (c *AEADCipher) KeySize() int32 {
	return c.KeyBytes
}

func (c *AEADCipher) IVSize() int32 {
	return c.IVBytes
}

func (c *AEADCipher) createAuthenticator(key []byte, iv []byte) *crypto.AEADAuthenticator {
	subkey := make([]byte, c.KeyBytes)
	hkdfSHA1(key, iv, subkey)
	aead := c.AEADAuthCreator(subkey)
	nonce := crypto.GenerateAEADNonceWithSize(aead.NonceSize())
	return &crypto.AEADAuthenticator{
		AEAD:           aead,
		NonceGenerator: nonce,
	}
}

func (c *AEADCipher) NewEncryptionWriter(key []byte, iv []byte, writer io.Writer) (buf.Writer, error) {
	auth := c.createAuthenticator(key, iv)
	return crypto.NewAuthenticationWriter(auth, &crypto.AEADChunkSizeParser{
		Auth: auth,
	}, writer, protocol.TransferTypeStream, nil), nil
}

func (c *AEADCipher) NewDecryptionReader(key []byte, iv []byte, reader io.Reader) (buf.Reader, error) {
	auth := c.createAuthenticator(key, iv)
	return crypto.NewAuthenticationReader(auth, &crypto.AEADChunkSizeParser{
		Auth: auth,
	}, reader, protocol.TransferTypeStream, nil), nil
}

func (c *AEADCipher) EncodePacket(key []byte, b *buf.Buffer) error {
	ivLen := c.IVSize()
	payloadLen := b.Len()
	auth := c.createAuthenticator(key, b.BytesTo(ivLen))

	b.Extend(int32(auth.Overhead()))
	_, err := auth.Seal(b.BytesTo(ivLen), b.BytesRange(ivLen, payloadLen))
	return err
}

func (c *AEADCipher) DecodePacket(key []byte, b *buf.Buffer) error {
	if b.Len() <= c.IVSize() {
		return newError("insufficient data: ", b.Len())
	}
	ivLen := c.IVSize()
	payloadLen := b.Len()
	auth := c.createAuthenticator(key, b.BytesTo(ivLen))

	bbb, err := auth.Open(b.BytesTo(ivLen), b.BytesRange(ivLen, payloadLen))
	if err != nil {
		return err
	}
	b.Resize(ivLen, int32(len(bbb)))
	return nil
}

type NoneCipher struct{}

func (NoneCipher) KeySize() int32 { return 0 }
func (NoneCipher) IVSize() int32  { return 0 }
func (NoneCipher) IsAEAD() bool {
	return false
}

func (NoneCipher) NewDecryptionReader(key []byte, iv []byte, reader io.Reader) (buf.Reader, error) {
	return buf.NewReader(reader), nil
}

func (NoneCipher) NewEncryptionWriter(key []byte, iv []byte, writer io.Writer) (buf.Writer, error) {
	return buf.NewWriter(writer), nil
}

func (NoneCipher) EncodePacket(key []byte, b *buf.Buffer) error {
	return nil
}

func (NoneCipher) DecodePacket(key []byte, b *buf.Buffer) error {
	return nil
}

func passwordToCipherKey(password []byte, keySize int32) []byte {
	key := make([]byte, 0, keySize)

	md5Sum := md5.Sum(password)
	key = append(key, md5Sum[:]...)

	for int32(len(key)) < keySize {
		md5Hash := md5.New()
		common.Must2(md5Hash.Write(md5Sum[:]))
		common.Must2(md5Hash.Write(password))
		md5Hash.Sum(md5Sum[:0])

		key = append(key, md5Sum[:]...)
	}
	return key
}

func hkdfSHA1(secret, salt, outKey []byte) {
	r := hkdf.New(sha1.New, secret, salt, []byte("ss-subkey"))
	common.Must2(io.ReadFull(r, outKey))
}<|MERGE_RESOLUTION|>--- conflicted
+++ resolved
@@ -5,7 +5,6 @@
 	"crypto/aes"
 	"crypto/cipher"
 	"crypto/md5"
-	"crypto/rc4"
 	"crypto/sha1"
 	"io"
 	"reflect"
@@ -73,21 +72,6 @@
 
 func (a *Account) getCipher() (Cipher, error) {
 	switch a.CipherType {
-<<<<<<< HEAD
-	case CipherType_RC4_MD5_6:
-		return &rc4Md5{IVBytes: 6}, nil
-	case CipherType_RC4_MD5:
-		return &rc4Md5{IVBytes: 16}, nil
-	case CipherType_AES_128_CFB:
-		return &AesCfb{KeyBytes: 16}, nil
-	case CipherType_AES_256_CFB:
-		return &AesCfb{KeyBytes: 32}, nil
-	case CipherType_CHACHA20:
-		return &ChaCha20{IVBytes: 8}, nil
-	case CipherType_CHACHA20_IETF:
-		return &ChaCha20{IVBytes: 12}, nil
-=======
->>>>>>> a149c78a
 	case CipherType_AES_128_GCM:
 		return &AEADCipher{
 			KeyBytes:        16,
@@ -142,111 +126,6 @@
 	DecodePacket(key []byte, b *buf.Buffer) error
 }
 
-<<<<<<< HEAD
-type rc4Md5 struct {
-	IVBytes int32
-}
-
-func (*rc4Md5) IsAEAD() bool {
-	return false
-}
-
-func (*rc4Md5) KeySize() int32 {
-	return 16
-}
-
-func (v *rc4Md5) IVSize() int32 {
-	return v.IVBytes
-}
-
-func (v *rc4Md5) NewEncryptionWriter(key []byte, iv []byte, writer io.Writer) (buf.Writer, error) {
-	stream := v.encrypter(key, iv)
-	return &buf.SequentialWriter{Writer: crypto.NewCryptionWriter(stream, writer)}, nil
-}
-
-func (v *rc4Md5) NewDecryptionReader(key []byte, iv []byte, reader io.Reader) (buf.Reader, error) {
-	stream := v.encrypter(key, iv)
-	return &buf.SingleReader{
-		Reader: crypto.NewCryptionReader(stream, reader),
-	}, nil
-}
-
-func (v *rc4Md5) EncodePacket(key []byte, b *buf.Buffer) error {
-	iv := b.BytesTo(v.IVSize())
-	stream := v.encrypter(key, iv)
-	stream.XORKeyStream(b.BytesFrom(v.IVSize()), b.BytesFrom(v.IVSize()))
-	return nil
-}
-
-func (v *rc4Md5) DecodePacket(key []byte, b *buf.Buffer) error {
-	if b.Len() <= v.IVSize() {
-		return newError("insufficient data: ", b.Len())
-	}
-	iv := b.BytesTo(v.IVSize())
-	stream := v.encrypter(key, iv)
-	stream.XORKeyStream(b.BytesFrom(v.IVSize()), b.BytesFrom(v.IVSize()))
-	b.Advance(v.IVSize())
-	return nil
-}
-
-func (v *rc4Md5) encrypter(key []byte, iv []byte) cipher.Stream {
-	h := md5.New()
-	h.Write(key)
-	h.Write(iv)
-	rc4key := h.Sum(nil)
-	c, _ := rc4.NewCipher(rc4key)
-	return c
-}
-
-// AesCfb represents all AES-CFB ciphers.
-type AesCfb struct {
-	KeyBytes int32
-}
-
-func (*AesCfb) IsAEAD() bool {
-	return false
-}
-
-func (v *AesCfb) KeySize() int32 {
-	return v.KeyBytes
-}
-
-func (v *AesCfb) IVSize() int32 {
-	return 16
-}
-
-func (v *AesCfb) NewEncryptionWriter(key []byte, iv []byte, writer io.Writer) (buf.Writer, error) {
-	stream := crypto.NewAesEncryptionStream(key, iv)
-	return &buf.SequentialWriter{Writer: crypto.NewCryptionWriter(stream, writer)}, nil
-}
-
-func (v *AesCfb) NewDecryptionReader(key []byte, iv []byte, reader io.Reader) (buf.Reader, error) {
-	stream := crypto.NewAesDecryptionStream(key, iv)
-	return &buf.SingleReader{
-		Reader: crypto.NewCryptionReader(stream, reader),
-	}, nil
-}
-
-func (v *AesCfb) EncodePacket(key []byte, b *buf.Buffer) error {
-	iv := b.BytesTo(v.IVSize())
-	stream := crypto.NewAesEncryptionStream(key, iv)
-	stream.XORKeyStream(b.BytesFrom(v.IVSize()), b.BytesFrom(v.IVSize()))
-	return nil
-}
-
-func (v *AesCfb) DecodePacket(key []byte, b *buf.Buffer) error {
-	if b.Len() <= v.IVSize() {
-		return newError("insufficient data: ", b.Len())
-	}
-	iv := b.BytesTo(v.IVSize())
-	stream := crypto.NewAesDecryptionStream(key, iv)
-	stream.XORKeyStream(b.BytesFrom(v.IVSize()), b.BytesFrom(v.IVSize()))
-	b.Advance(v.IVSize())
-	return nil
-}
-
-=======
->>>>>>> a149c78a
 type AEADCipher struct {
 	KeyBytes        int32
 	IVBytes         int32
