syntax = "proto3";

package xray.proxy.shadowsocks;
option csharp_namespace = "Xray.Proxy.Shadowsocks";
option go_package = "github.com/xtls/xray-core/proxy/shadowsocks";
option java_package = "com.xray.proxy.shadowsocks";
option java_multiple_files = true;

import "common/net/network.proto";
import "common/protocol/user.proto";
import "common/protocol/server_spec.proto";

message Account {
  string password = 1;
  CipherType cipher_type = 2;
}

enum CipherType {
  UNKNOWN = 0;
<<<<<<< HEAD
  RC4_MD5_6 = 1;
  RC4_MD5 = 2;
  AES_128_CFB = 3;
  AES_256_CFB = 4;
  CHACHA20 = 5;
  CHACHA20_IETF = 6;
  AES_128_GCM = 7;
  AES_256_GCM = 8;
  CHACHA20_POLY1305 = 9;
  XCHACHA20_POLY1305 = 10;
  NONE = 11;
=======
  AES_128_GCM = 5;
  AES_256_GCM = 6;
  CHACHA20_POLY1305 = 7;
  NONE = 8;
>>>>>>> a149c78a
}

message ServerConfig {
  repeated xray.common.protocol.User users = 1;
  repeated xray.common.net.Network network = 2;
}

message ClientConfig {
  repeated xray.common.protocol.ServerEndpoint server = 1;
}<|MERGE_RESOLUTION|>--- conflicted
+++ resolved
@@ -17,24 +17,11 @@
 
 enum CipherType {
   UNKNOWN = 0;
-<<<<<<< HEAD
-  RC4_MD5_6 = 1;
-  RC4_MD5 = 2;
-  AES_128_CFB = 3;
-  AES_256_CFB = 4;
-  CHACHA20 = 5;
-  CHACHA20_IETF = 6;
-  AES_128_GCM = 7;
-  AES_256_GCM = 8;
-  CHACHA20_POLY1305 = 9;
-  XCHACHA20_POLY1305 = 10;
-  NONE = 11;
-=======
   AES_128_GCM = 5;
   AES_256_GCM = 6;
   CHACHA20_POLY1305 = 7;
-  NONE = 8;
->>>>>>> a149c78a
+  XCHACHA20_POLY1305 = 8;
+  NONE = 9;
 }
 
 message ServerConfig {
