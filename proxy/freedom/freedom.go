--- conflicted
+++ resolved
@@ -160,11 +160,10 @@
 
 	var conn stat.Connection
 	err := retry.ExponentialBackoff(5, 100).On(func() error {
-<<<<<<< HEAD
 		var rawConn stat.Connection
 		var err error
 
-		newError("dialing to ", destination).WriteToLog(session.ExportIDToError(ctx))
+		errors.LogInfo(ctx, "dialing to ", destination)
 		if h.config.hasStrategy() && destination.Address.Family().IsDomain() {
 			ips := h.lookupIP(destination.Address.Domain(), dialer.Address())
 			if ips != nil {
@@ -173,18 +172,6 @@
 					Address: net.IPSetAddress(ips),
 					Port:    destination.Port,
 				})
-=======
-		dialDest := destination
-		if h.config.hasStrategy() && dialDest.Address.Family().IsDomain() {
-			ip := h.resolveIP(ctx, dialDest.Address.Domain(), dialer.Address())
-			if ip != nil {
-				dialDest = net.Destination{
-					Network: dialDest.Network,
-					Address: ip,
-					Port:    dialDest.Port,
-				}
-				errors.LogInfo(ctx, "dialing to ", dialDest)
->>>>>>> 558cfcc5
 			} else if h.config.forceIP() {
 				return dns.ErrEmptyResponse
 			} else {
