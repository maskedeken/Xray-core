--- conflicted
+++ resolved
@@ -74,7 +74,6 @@
 }
 
 func (h *Handler) resolveIP(ctx context.Context, domain string, localAddr net.Address) net.Address {
-<<<<<<< HEAD
 	ips, err := h.resolveIPs(ctx, domain, localAddr)
 	if err != nil {
 		err.(*errors.Error).WriteToLog(session.ExportIDToError(ctx))
@@ -85,16 +84,6 @@
 }
 
 func (h *Handler) resolveIPs(ctx context.Context, domain string, localAddr net.Address) ([]net.IP, error) {
-	var option dns.IPOption = dns.IPOption{
-		IPv4Enable: true,
-		IPv6Enable: true,
-		FakeEnable: false,
-	}
-	if h.config.DomainStrategy == Config_USE_IP4 || (localAddr != nil && localAddr.Family().IsIPv4()) {
-		option.IPv6Enable = false
-	} else if h.config.DomainStrategy == Config_USE_IP6 || (localAddr != nil && localAddr.Family().IsIPv6()) {
-		option.IPv4Enable = false
-=======
 	ips, err := h.dns.LookupIP(domain, dns.IPOption{
 		IPv4Enable: (localAddr == nil || localAddr.Family().IsIPv4()) && h.config.preferIP4(),
 		IPv6Enable: (localAddr == nil || localAddr.Family().IsIPv6()) && h.config.preferIP6(),
@@ -106,7 +95,6 @@
 				IPv6Enable: h.config.fallbackIP6(),
 			})
 		}
->>>>>>> ac52a226
 	}
 	if err != nil {
 		return nil, newError("failed to get IP address for domain ", domain).Base(err)
@@ -152,7 +140,7 @@
 	}
 
 	var r *session.Resolved
-	if h.config.useIP() && destination.Address.Family().IsDomain() {
+	if h.config.hasStrategy() && destination.Address.Family().IsDomain() {
 		ips, err := h.resolveIPs(ctx, destination.Address.Domain(), dialer.Address())
 		if err != nil {
 			return err
@@ -169,13 +157,8 @@
 	var conn stat.Connection
 	err := retry.ExponentialBackoff(5, 100).On(func() error {
 		dialDest := destination
-<<<<<<< HEAD
 		if r != nil {
 			ip := r.CurrentIP()
-=======
-		if h.config.hasStrategy() && dialDest.Address.Family().IsDomain() {
-			ip := h.resolveIP(ctx, dialDest.Address.Domain(), dialer.Address())
->>>>>>> ac52a226
 			if ip != nil {
 				dialDest = net.Destination{
 					Network: dialDest.Network,
