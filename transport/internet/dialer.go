package internet

import (
	"context"

	"github.com/xtls/xray-core/common"
	"github.com/xtls/xray-core/common/dice"
	"github.com/xtls/xray-core/common/errors"
	"github.com/xtls/xray-core/common/net"
	"github.com/xtls/xray-core/common/net/cnc"
	"github.com/xtls/xray-core/common/session"
	"github.com/xtls/xray-core/features/dns"
	"github.com/xtls/xray-core/features/outbound"
	"github.com/xtls/xray-core/transport"
	"github.com/xtls/xray-core/transport/internet/stat"
	"github.com/xtls/xray-core/transport/pipe"
)

// Dialer is the interface for dialing outbound connections.
type Dialer interface {
	// Dial dials a system connection to the given destination.
	Dial(ctx context.Context, destination net.Destination) (stat.Connection, error)

	// Address returns the address used by this Dialer. Maybe nil if not known.
	Address() net.Address

	// DestIpAddress returns the ip of proxy server. It is useful in case of Android client, which prepare an IP before proxy connection is established
	DestIpAddress() net.IP
}

// dialFunc is an interface to dial network connection to a specific destination.
type dialFunc func(ctx context.Context, dest net.Destination, streamSettings *MemoryStreamConfig) (stat.Connection, error)

var transportDialerCache = make(map[string]dialFunc)

// RegisterTransportDialer registers a Dialer with given name.
func RegisterTransportDialer(protocol string, dialer dialFunc) error {
	if _, found := transportDialerCache[protocol]; found {
		return errors.New(protocol, " dialer already registered").AtError()
	}
	transportDialerCache[protocol] = dialer
	return nil
}

// Dial dials a internet connection towards the given destination.
func Dial(ctx context.Context, dest net.Destination, streamSettings *MemoryStreamConfig) (stat.Connection, error) {
	if dest.Network == net.Network_TCP {
		if streamSettings == nil {
			s, err := ToMemoryStreamConfig(nil)
			if err != nil {
				return nil, errors.New("failed to create default stream settings").Base(err)
			}
			streamSettings = s
		}

		protocol := streamSettings.ProtocolName
		dialer := transportDialerCache[protocol]
		if dialer == nil {
			return nil, errors.New(protocol, " dialer not registered").AtError()
		}
		return dialer(ctx, dest, streamSettings)
	}

	if dest.Network == net.Network_UDP {
		udpDialer := transportDialerCache["udp"]
		if udpDialer == nil {
			return nil, errors.New("UDP dialer not registered").AtError()
		}
		return udpDialer(ctx, dest, streamSettings)
	}

	return nil, errors.New("unknown network ", dest.Network)
}

// DestIpAddress returns the ip of proxy server. It is useful in case of Android client, which prepare an IP before proxy connection is established
func DestIpAddress() net.IP {
	return effectiveSystemDialer.DestIpAddress()
}

var (
	dnsClient dns.Client
	obm       outbound.Manager
)

func lookupIP(domain string, strategy DomainStrategy, localAddr net.Address) (ips []net.IP) {
	if dnsClient == nil {
		return nil
	}

	var resolvedIPs []net.IP
	resolvedIPs, _ = dnsClient.LookupIP(domain, dns.IPOption{
		IPv4Enable: (localAddr == nil || localAddr.Family().IsIPv4()) && strategy.preferIP4(),
		IPv6Enable: (localAddr == nil || localAddr.Family().IsIPv6()) && strategy.preferIP6(),
	})
	if len(resolvedIPs) > 0 {
		ips = append(ips, resolvedIPs[dice.Roll(len(resolvedIPs))])
	}

	{ // Resolve fallback
		if localAddr == nil && strategy.hasFallback() {
			resolvedIPs, _ = dnsClient.LookupIP(domain, dns.IPOption{
				IPv4Enable: strategy.fallbackIP4(),
				IPv6Enable: strategy.fallbackIP6(),
			})
			if len(resolvedIPs) > 0 {
				ips = append(ips, resolvedIPs[dice.Roll(len(resolvedIPs))])
			}
		}
	}

	return
}

func canLookupIP(dst net.Destination, sockopt *SocketConfig) bool {
	if dst.Address.Family().IsIP() || dnsClient == nil {
		return false
	}
	return sockopt.DomainStrategy.hasStrategy()
}

func redirect(ctx context.Context, dst net.Destination, obt string) net.Conn {
	errors.LogInfo(ctx, "redirecting request " + dst.String() + " to " + obt)
	h := obm.GetHandler(obt)
	outbounds := session.OutboundsFromContext(ctx)
	ctx = session.ContextWithOutbounds(ctx, append(outbounds, &session.Outbound{
		Target:  dst,
		Gateway: nil,
		Tag:     obt,
	})) // add another outbound in session ctx
	if h != nil {
		ur, uw := pipe.New(pipe.OptionsFromContext(ctx)...)
		dr, dw := pipe.New(pipe.OptionsFromContext(ctx)...)

		go h.Dispatch(ctx, &transport.Link{Reader: ur, Writer: dw})
		nc := cnc.NewConnection(
			cnc.ConnectionInputMulti(uw),
			cnc.ConnectionOutputMulti(dr),
			cnc.ConnectionOnClose(common.ChainedClosable{uw, dw}),
		)
		return nc
	}
	return nil
}

// DialSystem calls system dialer to create a network connection.
func DialSystem(ctx context.Context, dest net.Destination, sockopt *SocketConfig) (net.Conn, error) {
	var src net.Address
	outbounds := session.OutboundsFromContext(ctx)
	if len(outbounds) > 0 {
		ob := outbounds[len(outbounds)-1]
		src = ob.Gateway
	}
	if sockopt == nil {
		return effectiveSystemDialer.Dial(ctx, src, dest, sockopt)
	}

<<<<<<< HEAD
	if canLookupIP(dest, sockopt) {
		ips := lookupIP(dest.Address.String(), sockopt.DomainStrategy, src)
		if len(ips) > 0 {
			dest.Address = net.IPSetAddress(ips)
			newError("replace destination with " + dest.String()).AtInfo().WriteToLog()
		} else {
			newError("failed to resolve ip for " + dest.Address.String()).AtWarning().WriteToLog()
=======
	if canLookupIP(ctx, dest, sockopt) {
		ips, err := lookupIP(dest.Address.String(), sockopt.DomainStrategy, src)
		if err == nil && len(ips) > 0 {
			dest.Address = net.IPAddress(ips[dice.Roll(len(ips))])
			errors.LogInfo(ctx, "replace destination with " + dest.String())
		} else if err != nil {
			errors.LogWarningInner(ctx, err, "failed to resolve ip")
>>>>>>> 558cfcc5
		}
	}

	if obm != nil && len(sockopt.DialerProxy) > 0 {
		nc := redirect(ctx, dest, sockopt.DialerProxy)
		if nc != nil {
			return nc, nil
		}
	}

	return effectiveSystemDialer.Dial(ctx, src, dest, sockopt)
}

func InitSystemDialer(dc dns.Client, om outbound.Manager) {
	dnsClient = dc
	obm = om
}<|MERGE_RESOLUTION|>--- conflicted
+++ resolved
@@ -119,7 +119,7 @@
 }
 
 func redirect(ctx context.Context, dst net.Destination, obt string) net.Conn {
-	errors.LogInfo(ctx, "redirecting request " + dst.String() + " to " + obt)
+	errors.LogInfo(ctx, "redirecting request "+dst.String()+" to "+obt)
 	h := obm.GetHandler(obt)
 	outbounds := session.OutboundsFromContext(ctx)
 	ctx = session.ContextWithOutbounds(ctx, append(outbounds, &session.Outbound{
@@ -154,23 +154,13 @@
 		return effectiveSystemDialer.Dial(ctx, src, dest, sockopt)
 	}
 
-<<<<<<< HEAD
 	if canLookupIP(dest, sockopt) {
 		ips := lookupIP(dest.Address.String(), sockopt.DomainStrategy, src)
 		if len(ips) > 0 {
 			dest.Address = net.IPSetAddress(ips)
-			newError("replace destination with " + dest.String()).AtInfo().WriteToLog()
+			errors.LogInfo(ctx, "replace destination with "+dest.String())
 		} else {
-			newError("failed to resolve ip for " + dest.Address.String()).AtWarning().WriteToLog()
-=======
-	if canLookupIP(ctx, dest, sockopt) {
-		ips, err := lookupIP(dest.Address.String(), sockopt.DomainStrategy, src)
-		if err == nil && len(ips) > 0 {
-			dest.Address = net.IPAddress(ips[dice.Roll(len(ips))])
-			errors.LogInfo(ctx, "replace destination with " + dest.String())
-		} else if err != nil {
-			errors.LogWarningInner(ctx, err, "failed to resolve ip")
->>>>>>> 558cfcc5
+			errors.LogWarning(ctx, "failed to resolve ip for "+dest.Address.String())
 		}
 	}
 
