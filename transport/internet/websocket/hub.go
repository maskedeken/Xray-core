--- conflicted
+++ resolved
@@ -56,13 +56,18 @@
 		}
 	}
 
-<<<<<<< HEAD
-	c := newConnection(conn, remoteAddr)
+	var extraReader io.Reader
+	if str := request.Header.Get("Sec-WebSocket-Protocol"); str != "" {
+		if ed, err := base64.StdEncoding.DecodeString(str); err == nil && len(ed) > 0 {
+			extraReader = bytes.NewReader(ed)
+		}
+	}
+
+	c := newConnection(conn, remoteAddr, extraReader)
 	if !h.mux {
 		h.ln.addConn(c)
 		return
 	}
-
 	h.serveMUX(c) // handle mux session
 }
 
@@ -84,15 +89,6 @@
 
 		h.ln.addConn(internet.Connection(stream))
 	}
-=======
-	var extraReader io.Reader
-	if str := request.Header.Get("Sec-WebSocket-Protocol"); str != "" {
-		if ed, err := base64.StdEncoding.DecodeString(str); err == nil && len(ed) > 0 {
-			extraReader = bytes.NewReader(ed)
-		}
-	}
-	h.ln.addConn(newConnection(conn, remoteAddr, extraReader))
->>>>>>> 9dec65e3
 }
 
 type Listener struct {
