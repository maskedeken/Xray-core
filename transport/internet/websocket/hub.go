--- conflicted
+++ resolved
@@ -69,14 +69,6 @@
 		}
 	}
 
-<<<<<<< HEAD
-	var extraReader io.Reader
-	if str := request.Header.Get("Sec-WebSocket-Protocol"); str != "" {
-		if ed, err := base64.StdEncoding.DecodeString(str); err == nil && len(ed) > 0 {
-			extraReader = bytes.NewReader(ed)
-		}
-	}
-
 	c := newConnection(conn, remoteAddr, extraReader)
 	if !h.mux {
 		h.ln.addConn(c)
@@ -103,9 +95,6 @@
 
 		h.ln.addConn(internet.Connection(stream))
 	}
-=======
-	h.ln.addConn(newConnection(conn, remoteAddr, extraReader))
->>>>>>> 95a68a6d
 }
 
 type Listener struct {
