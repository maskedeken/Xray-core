package websocket

import (
	"context"
	_ "embed"
	"encoding/base64"
	"fmt"
	"io"
	"net/http"
	"os"
	"sync"
	"time"

	"github.com/xtls/xray-core/transport/internet/stat"

	"github.com/gorilla/websocket"
	"github.com/xtaci/smux"

	"github.com/xtls/xray-core/common"
	"github.com/xtls/xray-core/common/net"
	"github.com/xtls/xray-core/common/session"
	"github.com/xtls/xray-core/transport/internet"
	"github.com/xtls/xray-core/transport/internet/tls"
)

type dialerConf struct {
	net.Destination
	streamSettings *internet.MemoryStreamConfig
}

type muxSession struct {
	conf         dialerConf
	client       *smux.Session
	underlayConn net.Conn
}

type muxPool struct {
	sync.Mutex
	sessions map[dialerConf]*muxSession
}

var pool = muxPool{sessions: make(map[dialerConf]*muxSession)}

//go:embed dialer.html
var webpage []byte

var conns chan *websocket.Conn

func init() {
	if addr := os.Getenv("XRAY_BROWSER_DIALER"); addr != "" {
		conns = make(chan *websocket.Conn, 256)
		go http.ListenAndServe(addr, http.HandlerFunc(func(w http.ResponseWriter, r *http.Request) {
			if r.URL.Path == "/websocket" {
				if conn, err := upgrader.Upgrade(w, r, nil); err == nil {
					conns <- conn
				} else {
					fmt.Println("unexpected error")
				}
			} else {
				w.Write(webpage)
			}
		}))
	}
}

// Dial dials a WebSocket connection to the given destination.
func Dial(ctx context.Context, dest net.Destination, streamSettings *internet.MemoryStreamConfig) (stat.Connection, error) {
	wsSettings := streamSettings.ProtocolSettings.(*Config)
	if !wsSettings.Mux {
		newError("creating connection to ", dest).WriteToLog(session.ExportIDToError(ctx))
		conn, err := dialWebSocket(ctx, dest, streamSettings)
		return stat.Connection(conn), err
	}

	newError("creating mux connection to ", dest).WriteToLog(session.ExportIDToError(ctx))

	createNewMuxConn := func(sess *muxSession) (stat.Connection, error) {
		stream, err := sess.client.OpenStream()
		if err != nil {
			sess.underlayConn.Close()
			sess.client.Close()
			delete(pool.sessions, sess.conf)
			return nil, newError("failed to open mux stream").Base(err)
		}

		return stat.Connection(stream), nil
	}

	pool.Lock()
	defer pool.Unlock()
	conf := dialerConf{dest, streamSettings}
	sess, ok := pool.sessions[conf]
	if ok && !sess.client.IsClosed() {
		return createNewMuxConn(sess)
	}

	conn, err := dialWebSocket(ctx, dest, streamSettings)
	if err != nil {
		return nil, err
	}

	smuxConfig := smux.DefaultConfig()
	client, err := smux.Client(conn, smuxConfig)
	if err != nil {
		return nil, newError("failed to create mux session").Base(err)
	}

	sess = &muxSession{conf: conf, client: client, underlayConn: conn}
	pool.sessions[conf] = sess
	return createNewMuxConn(sess)
}

func dialWebSocket(ctx context.Context, dest net.Destination, streamSettings *internet.MemoryStreamConfig) (net.Conn, error) {
	var conn net.Conn
	if streamSettings.ProtocolSettings.(*Config).Ed > 0 {
		ctx, cancel := context.WithCancel(ctx)
		conn = &delayDialConn{
			dialed:         make(chan bool, 1),
			cancel:         cancel,
			ctx:            ctx,
			dest:           dest,
			streamSettings: streamSettings,
		}
	} else {
		var err error
		if conn, err = dialConn(ctx, dest, streamSettings, nil); err != nil {
			return nil, newError("failed to dial WebSocket").Base(err)
		}
	}
	return conn, nil
}

func init() {
	common.Must(internet.RegisterTransportDialer(protocolName, Dial))
}

func dialConn(ctx context.Context, dest net.Destination, streamSettings *internet.MemoryStreamConfig, ed []byte) (net.Conn, error) {
	wsSettings := streamSettings.ProtocolSettings.(*Config)

	dialer := &websocket.Dialer{
		NetDial: func(network, addr string) (net.Conn, error) {
			return internet.DialSystem(ctx, dest, streamSettings.SocketSettings)
		},
		ReadBufferSize:   4 * 1024,
		WriteBufferSize:  4 * 1024,
		HandshakeTimeout: time.Second * 8,
	}

	protocol := "ws"

	if config := tls.ConfigFromStreamSettings(streamSettings); config != nil {
		protocol = "wss"
		dialer.TLSClientConfig = config.GetTLSConfig(tls.WithDestination(dest), tls.WithNextProto("http/1.1"))
	}

	host := dest.NetAddr()
	if (protocol == "ws" && dest.Port == 80) || (protocol == "wss" && dest.Port == 443) {
		host = dest.Address.String()
	}
	uri := protocol + "://" + host + wsSettings.GetNormalizedPath()

	if conns != nil {
		data := []byte(uri)
		if ed != nil {
			data = append(data, " "+base64.RawURLEncoding.EncodeToString(ed)...)
		}
		var conn *websocket.Conn
		for {
			conn = <-conns
			if conn.WriteMessage(websocket.TextMessage, data) != nil {
				conn.Close()
			} else {
				break
			}
		}
		if _, p, err := conn.ReadMessage(); err != nil {
			conn.Close()
			return nil, err
		} else if s := string(p); s != "ok" {
			conn.Close()
			return nil, newError(s)
		}
		return newConnection(conn, conn.RemoteAddr(), nil), nil
	}

	header := wsSettings.GetRequestHeader()
	if ed != nil {
<<<<<<< HEAD
=======
		// RawURLEncoding is support by both V2Ray/V2Fly and XRay.
>>>>>>> 4fc284a8
		header.Set("Sec-WebSocket-Protocol", base64.RawURLEncoding.EncodeToString(ed))
	}

	conn, resp, err := dialer.Dial(uri, header)
	if err != nil {
		var reason string
		if resp != nil {
			reason = resp.Status
		}
		return nil, newError("failed to dial to (", uri, "): ", reason).Base(err)
	}

	return newConnection(conn, conn.RemoteAddr(), nil), nil
}

type delayDialConn struct {
	net.Conn
	closed         bool
	dialed         chan bool
	cancel         context.CancelFunc
	ctx            context.Context
	dest           net.Destination
	streamSettings *internet.MemoryStreamConfig
}

func (d *delayDialConn) Write(b []byte) (int, error) {
	if d.closed {
		return 0, io.ErrClosedPipe
	}
	if d.Conn == nil {
		ed := b
		if len(ed) > int(d.streamSettings.ProtocolSettings.(*Config).Ed) {
			ed = nil
		}
		var err error
		if d.Conn, err = dialConn(d.ctx, d.dest, d.streamSettings, ed); err != nil {
			d.Close()
			return 0, newError("failed to dial WebSocket").Base(err)
		}
		d.dialed <- true
		if ed != nil {
			return len(ed), nil
		}
	}
	return d.Conn.Write(b)
}

func (d *delayDialConn) Read(b []byte) (int, error) {
	if d.closed {
		return 0, io.ErrClosedPipe
	}
	if d.Conn == nil {
		select {
		case <-d.ctx.Done():
			return 0, io.ErrUnexpectedEOF
		case <-d.dialed:
		}
	}
	return d.Conn.Read(b)
}

func (d *delayDialConn) Close() error {
	d.closed = true
	d.cancel()
	if d.Conn == nil {
		return nil
	}
	return d.Conn.Close()
}<|MERGE_RESOLUTION|>--- conflicted
+++ resolved
@@ -185,10 +185,7 @@
 
 	header := wsSettings.GetRequestHeader()
 	if ed != nil {
-<<<<<<< HEAD
-=======
 		// RawURLEncoding is support by both V2Ray/V2Fly and XRay.
->>>>>>> 4fc284a8
 		header.Set("Sec-WebSocket-Protocol", base64.RawURLEncoding.EncodeToString(ed))
 	}
 
