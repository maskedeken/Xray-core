--- conflicted
+++ resolved
@@ -63,17 +63,17 @@
 }
 
 // Dial dials a WebSocket connection to the given destination.
-<<<<<<< HEAD
-func Dial(ctx context.Context, dest net.Destination, streamSettings *internet.MemoryStreamConfig) (internet.Connection, error) {
+func Dial(ctx context.Context, dest net.Destination, streamSettings *internet.MemoryStreamConfig) (stat.Connection, error) {
 	wsSettings := streamSettings.ProtocolSettings.(*Config)
 	if !wsSettings.Mux {
 		newError("creating connection to ", dest).WriteToLog(session.ExportIDToError(ctx))
-		return dialWebSocket(ctx, dest, streamSettings)
-	} else {
-		newError("creating mux connection to ", dest).WriteToLog(session.ExportIDToError(ctx))
-	}
-
-	createNewMuxConn := func(sess *muxSession) (net.Conn, error) {
+		conn, err := dialWebSocket(ctx, dest, streamSettings)
+		return stat.Connection(conn), err
+	}
+
+	newError("creating mux connection to ", dest).WriteToLog(session.ExportIDToError(ctx))
+
+	createNewMuxConn := func(sess *muxSession) (stat.Connection, error) {
 		stream, err := sess.client.OpenStream()
 		if err != nil {
 			sess.underlayConn.Close()
@@ -82,7 +82,7 @@
 			return nil, newError("failed to open mux stream").Base(err)
 		}
 
-		return stream, nil
+		return stat.Connection(stream), nil
 	}
 
 	pool.Lock()
@@ -109,15 +109,7 @@
 	return createNewMuxConn(sess)
 }
 
-func init() {
-	common.Must(internet.RegisterTransportDialer(protocolName, Dial))
-}
-
 func dialWebSocket(ctx context.Context, dest net.Destination, streamSettings *internet.MemoryStreamConfig) (net.Conn, error) {
-=======
-func Dial(ctx context.Context, dest net.Destination, streamSettings *internet.MemoryStreamConfig) (stat.Connection, error) {
-	newError("creating connection to ", dest).WriteToLog(session.ExportIDToError(ctx))
->>>>>>> a149c78a
 	var conn net.Conn
 	if streamSettings.ProtocolSettings.(*Config).Ed > 0 {
 		ctx, cancel := context.WithCancel(ctx)
@@ -134,15 +126,11 @@
 			return nil, newError("failed to dial WebSocket").Base(err)
 		}
 	}
-<<<<<<< HEAD
 	return conn, nil
-=======
-	return stat.Connection(conn), nil
 }
 
 func init() {
 	common.Must(internet.RegisterTransportDialer(protocolName, Dial))
->>>>>>> a149c78a
 }
 
 func dialConn(ctx context.Context, dest net.Destination, streamSettings *internet.MemoryStreamConfig, ed []byte) (net.Conn, error) {
