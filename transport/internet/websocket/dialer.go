--- conflicted
+++ resolved
@@ -2,20 +2,14 @@
 
 import (
 	"context"
-<<<<<<< HEAD
+	"encoding/base64"
+	"io"
 	"sync"
 	"time"
 
 	"github.com/gorilla/websocket"
 	"github.com/xtaci/smux"
-=======
-	"encoding/base64"
-	"io"
-	"time"
 
-	"github.com/gorilla/websocket"
-
->>>>>>> 9dec65e3
 	"github.com/xtls/xray-core/common"
 	"github.com/xtls/xray-core/common/net"
 	"github.com/xtls/xray-core/common/session"
@@ -38,35 +32,10 @@
 
 // Dial dials a WebSocket connection to the given destination.
 func Dial(ctx context.Context, dest net.Destination, streamSettings *internet.MemoryStreamConfig) (internet.Connection, error) {
-	newError("creating connection to ", dest).WriteToLog(session.ExportIDToError(ctx))
-	var conn net.Conn
-	if streamSettings.ProtocolSettings.(*Config).Ed > 0 {
-		ctx, cancel := context.WithCancel(ctx)
-		conn = &delayDialConn{
-			dialed:         make(chan bool, 1),
-			cancel:         cancel,
-			ctx:            ctx,
-			dest:           dest,
-			streamSettings: streamSettings,
-		}
-	} else {
-		var err error
-		if conn, err = dialWebSocket(ctx, dest, streamSettings, nil); err != nil {
-			return nil, newError("failed to dial WebSocket").Base(err)
-		}
-	}
-	return internet.Connection(conn), nil
-}
-
-func init() {
-	common.Must(internet.RegisterTransportDialer(protocolName, Dial))
-}
-
-func dialWebSocket(ctx context.Context, dest net.Destination, streamSettings *internet.MemoryStreamConfig, ed []byte) (net.Conn, error) {
 	wsSettings := streamSettings.ProtocolSettings.(*Config)
 	if !wsSettings.Mux {
 		newError("creating connection to ", dest).WriteToLog(session.ExportIDToError(ctx))
-		return dialConn(ctx, dest, streamSettings)
+		return dialWebSocket(ctx, dest, streamSettings)
 	} else {
 		newError("creating mux connection to ", dest).WriteToLog(session.ExportIDToError(ctx))
 	}
@@ -91,7 +60,7 @@
 		return createNewMuxConn(sess)
 	}
 
-	conn, err := dialConn(ctx, dest, streamSettings)
+	conn, err := dialWebSocket(ctx, dest, streamSettings)
 	if err != nil {
 		return nil, err
 	}
@@ -107,7 +76,31 @@
 	return createNewMuxConn(sess)
 }
 
-func dialConn(ctx context.Context, dest net.Destination, streamSettings *internet.MemoryStreamConfig) (net.Conn, error) {
+func init() {
+	common.Must(internet.RegisterTransportDialer(protocolName, Dial))
+}
+
+func dialWebSocket(ctx context.Context, dest net.Destination, streamSettings *internet.MemoryStreamConfig) (net.Conn, error) {
+	var conn net.Conn
+	if streamSettings.ProtocolSettings.(*Config).Ed > 0 {
+		ctx, cancel := context.WithCancel(ctx)
+		conn = &delayDialConn{
+			dialed:         make(chan bool, 1),
+			cancel:         cancel,
+			ctx:            ctx,
+			dest:           dest,
+			streamSettings: streamSettings,
+		}
+	} else {
+		var err error
+		if conn, err = dialConn(ctx, dest, streamSettings, nil); err != nil {
+			return nil, newError("failed to dial WebSocket").Base(err)
+		}
+	}
+	return conn, nil
+}
+
+func dialConn(ctx context.Context, dest net.Destination, streamSettings *internet.MemoryStreamConfig, ed []byte) (net.Conn, error) {
 	wsSettings := streamSettings.ProtocolSettings.(*Config)
 
 	dialer := &websocket.Dialer{
@@ -134,6 +127,7 @@
 
 	header := wsSettings.GetRequestHeader()
 	if ed != nil {
+		newError("0-RTT is enabled.").AtWarning().WriteToLog()
 		header.Set("Sec-WebSocket-Protocol", base64.StdEncoding.EncodeToString(ed))
 	}
 
@@ -169,7 +163,7 @@
 			ed = nil
 		}
 		var err error
-		if d.Conn, err = dialWebSocket(d.ctx, d.dest, d.streamSettings, ed); err != nil {
+		if d.Conn, err = dialConn(d.ctx, d.dest, d.streamSettings, ed); err != nil {
 			d.Close()
 			return 0, newError("failed to dial WebSocket").Base(err)
 		}
