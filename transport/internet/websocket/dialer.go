--- conflicted
+++ resolved
@@ -7,16 +7,9 @@
 	"io"
 	gonet "net"
 	"net/http"
-<<<<<<< HEAD
-	"os"
-	"sync"
-=======
->>>>>>> ac52a226
 	"time"
 
 	"github.com/gorilla/websocket"
-	"github.com/xtaci/smux"
-
 	"github.com/xtls/xray-core/common"
 	"github.com/xtls/xray-core/common/net"
 	"github.com/xtls/xray-core/common/platform"
@@ -25,24 +18,6 @@
 	"github.com/xtls/xray-core/transport/internet/stat"
 	"github.com/xtls/xray-core/transport/internet/tls"
 )
-
-type dialerConf struct {
-	net.Destination
-	streamSettings *internet.MemoryStreamConfig
-}
-
-type muxSession struct {
-	conf         dialerConf
-	client       *smux.Session
-	underlayConn net.Conn
-}
-
-type muxPool struct {
-	sync.Mutex
-	sessions map[dialerConf]*muxSession
-}
-
-var pool = muxPool{sessions: make(map[dialerConf]*muxSession)}
 
 //go:embed dialer.html
 var webpage []byte
@@ -69,52 +44,7 @@
 
 // Dial dials a WebSocket connection to the given destination.
 func Dial(ctx context.Context, dest net.Destination, streamSettings *internet.MemoryStreamConfig) (stat.Connection, error) {
-	wsSettings := streamSettings.ProtocolSettings.(*Config)
-	if !wsSettings.Mux {
-		newError("creating connection to ", dest).WriteToLog(session.ExportIDToError(ctx))
-		conn, err := dialWebSocket(ctx, dest, streamSettings)
-		return stat.Connection(conn), err
-	}
-
-	newError("creating mux connection to ", dest).WriteToLog(session.ExportIDToError(ctx))
-
-	createNewMuxConn := func(sess *muxSession) (stat.Connection, error) {
-		stream, err := sess.client.OpenStream()
-		if err != nil {
-			sess.underlayConn.Close()
-			sess.client.Close()
-			delete(pool.sessions, sess.conf)
-			return nil, newError("failed to open mux stream").Base(err)
-		}
-
-		return stat.Connection(stream), nil
-	}
-
-	pool.Lock()
-	defer pool.Unlock()
-	conf := dialerConf{dest, streamSettings}
-	sess, ok := pool.sessions[conf]
-	if ok && !sess.client.IsClosed() {
-		return createNewMuxConn(sess)
-	}
-
-	conn, err := dialWebSocket(ctx, dest, streamSettings)
-	if err != nil {
-		return nil, err
-	}
-
-	smuxConfig := smux.DefaultConfig()
-	client, err := smux.Client(conn, smuxConfig)
-	if err != nil {
-		return nil, newError("failed to create mux session").Base(err)
-	}
-
-	sess = &muxSession{conf: conf, client: client, underlayConn: conn}
-	pool.sessions[conf] = sess
-	return createNewMuxConn(sess)
-}
-
-func dialWebSocket(ctx context.Context, dest net.Destination, streamSettings *internet.MemoryStreamConfig) (net.Conn, error) {
+	newError("creating connection to ", dest).WriteToLog(session.ExportIDToError(ctx))
 	var conn net.Conn
 	if streamSettings.ProtocolSettings.(*Config).Ed > 0 {
 		ctx, cancel := context.WithCancel(ctx)
@@ -127,18 +57,18 @@
 		}
 	} else {
 		var err error
-		if conn, err = dialConn(ctx, dest, streamSettings, nil); err != nil {
+		if conn, err = dialWebSocket(ctx, dest, streamSettings, nil); err != nil {
 			return nil, newError("failed to dial WebSocket").Base(err)
 		}
 	}
-	return conn, nil
+	return stat.Connection(conn), nil
 }
 
 func init() {
 	common.Must(internet.RegisterTransportDialer(protocolName, Dial))
 }
 
-func dialConn(ctx context.Context, dest net.Destination, streamSettings *internet.MemoryStreamConfig, ed []byte) (net.Conn, error) {
+func dialWebSocket(ctx context.Context, dest net.Destination, streamSettings *internet.MemoryStreamConfig, ed []byte) (net.Conn, error) {
 	wsSettings := streamSettings.ProtocolSettings.(*Config)
 
 	dialer := &websocket.Dialer{
@@ -249,7 +179,7 @@
 			ed = nil
 		}
 		var err error
-		if d.Conn, err = dialConn(d.ctx, d.dest, d.streamSettings, ed); err != nil {
+		if d.Conn, err = dialWebSocket(d.ctx, d.dest, d.streamSettings, ed); err != nil {
 			d.Close()
 			return 0, newError("failed to dial WebSocket").Base(err)
 		}
