--- conflicted
+++ resolved
@@ -147,14 +147,8 @@
 	}
 
 	quicConfig := &quic.Config{
-<<<<<<< HEAD
-		ConnectionIDLength:   12,
-		HandshakeIdleTimeout: time.Second * 8,
-		MaxIdleTimeout:       time.Second * 30,
-=======
 		ConnectionIDLength: 12,
 		MaxIdleTimeout:     time.Second * 30,
->>>>>>> 95a68a6d
 	}
 
 	conn, err := wrapSysConn(rawConn, config)
