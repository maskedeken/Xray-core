package quic

import (
	"context"
	"time"

	"github.com/lucas-clemente/quic-go"
	"github.com/xtls/xray-core/common"
	"github.com/xtls/xray-core/common/net"
	"github.com/xtls/xray-core/common/protocol/tls/cert"
	"github.com/xtls/xray-core/common/signal/done"
	"github.com/xtls/xray-core/transport/internet"
	"github.com/xtls/xray-core/transport/internet/tls"
)

// Listener is an internet.Listener that listens for TCP connections.
type Listener struct {
	rawConn  *sysConn
	listener quic.Listener
	done     *done.Instance
	addConn  internet.ConnHandler
}

func (l *Listener) acceptStreams(session quic.Session) {
	for {
		stream, err := session.AcceptStream(context.Background())
		if err != nil {
			newError("failed to accept stream").Base(err).WriteToLog()
			select {
			case <-session.Context().Done():
				return
			case <-l.done.Wait():
				if err := session.CloseWithError(0, ""); err != nil {
					newError("failed to close session").Base(err).WriteToLog()
				}
				return
			default:
				time.Sleep(time.Second)
				continue
			}
		}

		conn := &interConn{
			stream: stream,
			local:  session.LocalAddr(),
			remote: session.RemoteAddr(),
		}

		l.addConn(conn)
	}
}

func (l *Listener) keepAccepting() {
	for {
		conn, err := l.listener.Accept(context.Background())
		if err != nil {
			newError("failed to accept QUIC sessions").Base(err).WriteToLog()
			if l.done.Done() {
				break
			}
			time.Sleep(time.Second)
			continue
		}
		go l.acceptStreams(conn)
	}
}

// Addr implements internet.Listener.Addr.
func (l *Listener) Addr() net.Addr {
	return l.listener.Addr()
}

// Close implements internet.Listener.Close.
func (l *Listener) Close() error {
	l.done.Close()
	l.listener.Close()
	l.rawConn.Close()
	return nil
}

// Listen creates a new Listener based on configurations.
func Listen(ctx context.Context, address net.Address, port net.Port, streamSettings *internet.MemoryStreamConfig, handler internet.ConnHandler) (internet.Listener, error) {
	if address.Family().IsDomain() {
		return nil, newError("domain address is not allows for listening quic")
	}

	tlsConfig := tls.ConfigFromStreamSettings(streamSettings)
	if tlsConfig == nil {
		tlsConfig = &tls.Config{
			Certificate: []*tls.Certificate{tls.ParseCertificate(cert.MustGenerate(nil, cert.DNSNames(internalDomain), cert.CommonName(internalDomain)))},
		}
	}

	config := streamSettings.ProtocolSettings.(*Config)
	rawConn, err := internet.ListenSystemPacket(context.Background(), &net.UDPAddr{
		IP:   address.IP(),
		Port: int(port),
	}, streamSettings.SocketSettings)

	if err != nil {
		return nil, err
	}

	quicConfig := &quic.Config{
		ConnectionIDLength:    12,
<<<<<<< HEAD
		MaxIdleTimeout:        time.Second * 45,
=======
		KeepAlive:             true,
>>>>>>> e11e55b5
		MaxIncomingStreams:    32,
		MaxIncomingUniStreams: -1,
	}

	conn, err := wrapSysConn(rawConn, config)
	if err != nil {
		conn.Close()
		return nil, err
	}

	qListener, err := quic.Listen(conn, tlsConfig.GetTLSConfig(), quicConfig)
	if err != nil {
		conn.Close()
		return nil, err
	}

	listener := &Listener{
		done:     done.New(),
		rawConn:  conn,
		listener: qListener,
		addConn:  handler,
	}

	go listener.keepAccepting()

	return listener, nil
}

func init() {
	common.Must(internet.RegisterTransportListener(protocolName, Listen))
}<|MERGE_RESOLUTION|>--- conflicted
+++ resolved
@@ -103,11 +103,7 @@
 
 	quicConfig := &quic.Config{
 		ConnectionIDLength:    12,
-<<<<<<< HEAD
-		MaxIdleTimeout:        time.Second * 45,
-=======
 		KeepAlive:             true,
->>>>>>> e11e55b5
 		MaxIncomingStreams:    32,
 		MaxIncomingUniStreams: -1,
 	}
