--- conflicted
+++ resolved
@@ -56,7 +56,7 @@
 	CanSpliceCopy int
 }
 
-func(i *Inbound) SetCanSpliceCopy(canSpliceCopy int) int {
+func (i *Inbound) SetCanSpliceCopy(canSpliceCopy int) int {
 	if canSpliceCopy > i.CanSpliceCopy {
 		i.CanSpliceCopy = canSpliceCopy
 	}
@@ -70,16 +70,12 @@
 	Target         net.Destination
 	RouteTarget    net.Destination
 	// Gateway address
-<<<<<<< HEAD
 	Gateway  net.Address
 	Resolved *Resolved
-=======
-	Gateway net.Address
 	// Name of the outbound proxy that handles the connection.
 	Name string
-	// Conn is actually internet.Connection. May be nil. It is currently nil for outbound with proxySettings 
+	// Conn is actually internet.Connection. May be nil. It is currently nil for outbound with proxySettings
 	Conn net.Conn
->>>>>>> ac52a226
 }
 
 // SniffingRequest controls the behavior of content sniffing.
