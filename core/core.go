--- conflicted
+++ resolved
@@ -21,27 +21,18 @@
 var (
 	Version_x byte = 1
 	Version_y byte = 8
-<<<<<<< HEAD
-	Version_z byte = 4
-=======
 	Version_z byte = 5
->>>>>>> ac52a226
 )
 
 var (
 	build    = "Custom"
 	codename = "Xray, Penetrates Everything."
 	intro    = "A unified platform for anti-censorship."
-	rev      = ""
 )
 
 // Version returns Xray's version as a string, in the form of "x.y.z" where x, y and z are numbers.
 // ".z" part may be omitted in regular releases.
 func Version() string {
-	if len(rev) != 0 {
-		return fmt.Sprintf("%v.%v.%v-%s", Version_x, Version_y, Version_z, rev)
-	}
-
 	return fmt.Sprintf("%v.%v.%v", Version_x, Version_y, Version_z)
 }
 
