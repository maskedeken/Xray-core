--- conflicted
+++ resolved
@@ -218,16 +218,10 @@
 	if !destination.IsValid() {
 		panic("Dispatcher: Invalid destination.")
 	}
-<<<<<<< HEAD
-	ob := &session.Outbound{
-		OriginalTarget: destination,
-		Target:         destination,
-=======
 	ob := session.OutboundFromContext(ctx)
 	if ob == nil {
 		ob = &session.Outbound{}
 		ctx = session.ContextWithOutbound(ctx, ob)
->>>>>>> ac52a226
 	}
 	ob.OriginalTarget = destination
 	ob.Target = destination
@@ -262,11 +256,7 @@
 				if fkr0, ok := d.fdns.(dns.FakeDNSEngineRev0); ok && ob.Target.Address.Family().IsIP() && fkr0.IsIPInIPPool(ob.Target.Address) {
 					isFakeIP = true
 				}
-<<<<<<< HEAD
-				if sniffingRequest.RouteOnly && !strings.HasPrefix(protocol, "fakedns") && !isFakeIP {
-=======
 				if sniffingRequest.RouteOnly && protocol != "fakedns" && protocol != "fakedns+others" && !isFakeIP {
->>>>>>> ac52a226
 					ob.RouteTarget = destination
 				} else {
 					ob.Target = destination
@@ -283,16 +273,10 @@
 	if !destination.IsValid() {
 		return newError("Dispatcher: Invalid destination.")
 	}
-<<<<<<< HEAD
-	ob := &session.Outbound{
-		OriginalTarget: destination,
-		Target:         destination,
-=======
 	ob := session.OutboundFromContext(ctx)
 	if ob == nil {
 		ob = &session.Outbound{}
 		ctx = session.ContextWithOutbound(ctx, ob)
->>>>>>> ac52a226
 	}
 	ob.OriginalTarget = destination
 	ob.Target = destination
@@ -325,11 +309,7 @@
 			if fkr0, ok := d.fdns.(dns.FakeDNSEngineRev0); ok && ob.Target.Address.Family().IsIP() && fkr0.IsIPInIPPool(ob.Target.Address) {
 				isFakeIP = true
 			}
-<<<<<<< HEAD
-			if sniffingRequest.RouteOnly && !strings.HasPrefix(protocol, "fakedns") && !isFakeIP {
-=======
 			if sniffingRequest.RouteOnly && protocol != "fakedns" && protocol != "fakedns+others" && !isFakeIP {
->>>>>>> ac52a226
 				ob.RouteTarget = destination
 			} else {
 				ob.Target = destination
