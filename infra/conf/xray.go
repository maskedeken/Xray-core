--- conflicted
+++ resolved
@@ -237,12 +237,6 @@
 		if err != nil {
 			return nil, err
 		}
-<<<<<<< HEAD
-		if ss.SecurityType == serial.GetMessageType(&xtls.Config{}) && !strings.EqualFold(c.Protocol, "vless") && !strings.EqualFold(c.Protocol, "trojan") && !strings.EqualFold(c.Protocol, "dokodemo-door") {
-			return nil, newError("XTLS doesn't supports " + c.Protocol + " for now.")
-		}
-=======
->>>>>>> 79c0b0a0
 		receiverSettings.StreamSettings = ss
 	}
 	if c.SniffingConfig != nil {
