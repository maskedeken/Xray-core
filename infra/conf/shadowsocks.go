package conf

import (
	"strings"

	"github.com/golang/protobuf/proto"

	"github.com/xtls/xray-core/common/protocol"
	"github.com/xtls/xray-core/common/serial"
	"github.com/xtls/xray-core/proxy/shadowsocks"
)

func cipherFromString(c string) shadowsocks.CipherType {
	switch strings.ToLower(c) {
<<<<<<< HEAD
	case "rc4-md5-6":
		return shadowsocks.CipherType_RC4_MD5_6
	case "rc4-md5":
		return shadowsocks.CipherType_RC4_MD5
	case "aes-256-cfb":
		return shadowsocks.CipherType_AES_256_CFB
	case "aes-128-cfb":
		return shadowsocks.CipherType_AES_128_CFB
	case "chacha20":
		return shadowsocks.CipherType_CHACHA20
	case "chacha20-ietf":
		return shadowsocks.CipherType_CHACHA20_IETF
=======
>>>>>>> a149c78a
	case "aes-128-gcm", "aead_aes_128_gcm":
		return shadowsocks.CipherType_AES_128_GCM
	case "aes-256-gcm", "aead_aes_256_gcm":
		return shadowsocks.CipherType_AES_256_GCM
	case "chacha20-poly1305", "aead_chacha20_poly1305", "chacha20-ietf-poly1305":
		return shadowsocks.CipherType_CHACHA20_POLY1305
	case "xchacha20-poly1305", "aead_xchacha20_poly1305", "xchacha20-ietf-poly1305":
		return shadowsocks.CipherType_XCHACHA20_POLY1305
	case "none", "plain":
		return shadowsocks.CipherType_NONE
	default:
		return shadowsocks.CipherType_UNKNOWN
	}
}

type ShadowsocksUserConfig struct {
	Cipher   string `json:"method"`
	Password string `json:"password"`
	Level    byte   `json:"level"`
	Email    string `json:"email"`
}

type ShadowsocksServerConfig struct {
	Cipher      string                   `json:"method"`
	Password    string                   `json:"password"`
	Level       byte                     `json:"level"`
	Email       string                   `json:"email"`
	Users       []*ShadowsocksUserConfig `json:"clients"`
	NetworkList *NetworkList             `json:"network"`
}

func (v *ShadowsocksServerConfig) Build() (proto.Message, error) {
	config := new(shadowsocks.ServerConfig)
	config.Network = v.NetworkList.Build()

	if v.Users != nil {
		for _, user := range v.Users {
			account := &shadowsocks.Account{
				Password:   user.Password,
				CipherType: cipherFromString(user.Cipher),
			}
			if account.Password == "" {
				return nil, newError("Shadowsocks password is not specified.")
			}
			if account.CipherType < shadowsocks.CipherType_AES_128_GCM ||
				account.CipherType > shadowsocks.CipherType_CHACHA20_POLY1305 {
				return nil, newError("unsupported cipher method: ", user.Cipher)
			}
			config.Users = append(config.Users, &protocol.User{
				Email:   user.Email,
				Level:   uint32(user.Level),
				Account: serial.ToTypedMessage(account),
			})
		}
	} else {
		account := &shadowsocks.Account{
			Password:   v.Password,
			CipherType: cipherFromString(v.Cipher),
		}
		if account.Password == "" {
			return nil, newError("Shadowsocks password is not specified.")
		}
		if account.CipherType == shadowsocks.CipherType_UNKNOWN {
			return nil, newError("unknown cipher method: ", v.Cipher)
		}
		config.Users = append(config.Users, &protocol.User{
			Email:   v.Email,
			Level:   uint32(v.Level),
			Account: serial.ToTypedMessage(account),
		})
	}

	return config, nil
}

type ShadowsocksServerTarget struct {
	Address  *Address `json:"address"`
	Port     uint16   `json:"port"`
	Cipher   string   `json:"method"`
	Password string   `json:"password"`
	Email    string   `json:"email"`
	Level    byte     `json:"level"`
}

type ShadowsocksClientConfig struct {
	Servers []*ShadowsocksServerTarget `json:"servers"`
}

func (v *ShadowsocksClientConfig) Build() (proto.Message, error) {
	config := new(shadowsocks.ClientConfig)

	if len(v.Servers) == 0 {
		return nil, newError("0 Shadowsocks server configured.")
	}

	serverSpecs := make([]*protocol.ServerEndpoint, len(v.Servers))
	for idx, server := range v.Servers {
		if server.Address == nil {
			return nil, newError("Shadowsocks server address is not set.")
		}
		if server.Port == 0 {
			return nil, newError("Invalid Shadowsocks port.")
		}
		if server.Password == "" {
			return nil, newError("Shadowsocks password is not specified.")
		}
		account := &shadowsocks.Account{
			Password: server.Password,
		}
		account.CipherType = cipherFromString(server.Cipher)
		if account.CipherType == shadowsocks.CipherType_UNKNOWN {
			return nil, newError("unknown cipher method: ", server.Cipher)
		}

		ss := &protocol.ServerEndpoint{
			Address: server.Address.Build(),
			Port:    uint32(server.Port),
			User: []*protocol.User{
				{
					Level:   uint32(server.Level),
					Email:   server.Email,
					Account: serial.ToTypedMessage(account),
				},
			},
		}

		serverSpecs[idx] = ss
	}

	config.Server = serverSpecs

	return config, nil
}<|MERGE_RESOLUTION|>--- conflicted
+++ resolved
@@ -12,21 +12,6 @@
 
 func cipherFromString(c string) shadowsocks.CipherType {
 	switch strings.ToLower(c) {
-<<<<<<< HEAD
-	case "rc4-md5-6":
-		return shadowsocks.CipherType_RC4_MD5_6
-	case "rc4-md5":
-		return shadowsocks.CipherType_RC4_MD5
-	case "aes-256-cfb":
-		return shadowsocks.CipherType_AES_256_CFB
-	case "aes-128-cfb":
-		return shadowsocks.CipherType_AES_128_CFB
-	case "chacha20":
-		return shadowsocks.CipherType_CHACHA20
-	case "chacha20-ietf":
-		return shadowsocks.CipherType_CHACHA20_IETF
-=======
->>>>>>> a149c78a
 	case "aes-128-gcm", "aead_aes_128_gcm":
 		return shadowsocks.CipherType_AES_128_GCM
 	case "aes-256-gcm", "aead_aes_256_gcm":
